--- conflicted
+++ resolved
@@ -1338,24 +1338,19 @@
                     self.uv_map_coll.add().name = uv.name
 
         # List of channels that will be baked
-<<<<<<< HEAD
-        if self.only_active_channel and yp.active_channel_index < len(yp.channels):
-            active_ch = yp.channels[yp.active_channel_index]
-            self.channels = [active_ch]
-
-            # Add alpha/color channel pair
-            color_ch, alpha_ch = get_color_alpha_ch_pairs(yp)
-            if active_ch == color_ch:
-                self.channels.append(alpha_ch)
-            elif active_ch == alpha_ch:
-                self.channels.append(color_ch)
-
-=======
         self.channels = []
         if self.only_active_channel:
             if yp.active_channel_index < len(yp.channels):
-                self.channels = [yp.channels[yp.active_channel_index]]
->>>>>>> 0bf5a492
+                active_ch = yp.channels[yp.active_channel_index]
+                self.channels = [active_ch]
+
+                # Add alpha/color channel pair
+                color_ch, alpha_ch = get_color_alpha_ch_pairs(yp)
+                if active_ch == color_ch:
+                    self.channels.append(alpha_ch)
+                elif active_ch == alpha_ch:
+                    self.channels.append(color_ch)
+
         else: self.channels = yp.channels
 
         self.no_layer_using = False
