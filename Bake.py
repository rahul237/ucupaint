--- conflicted
+++ resolved
@@ -2524,22 +2524,15 @@
 
             # Recover original props
             main_ch.enable_alpha = ori_enable_alpha
-<<<<<<< HEAD
             #yp.alpha_auto_setup = True
 
             if alpha_ch and ori_alpha_pair != '':
                 alpha_ch.alpha_pair_name = ori_alpha_pair
 
-            if main_ch.type != 'NORMAL':
-                ch.blend_type = ori_blend_type
-            else: ch.normal_blend_type = ori_blend_type
-=======
-            yp.alpha_auto_setup = True
             if self.force_mix_blending:
                 if main_ch.type != 'NORMAL':
                     ch.blend_type = ori_blend_type
                 else: ch.normal_blend_type = ori_blend_type
->>>>>>> 081fff2b
 
             # Set all channel intensity value to 1.0
             for c in layer.channels:
