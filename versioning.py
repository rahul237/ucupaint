--- conflicted
+++ resolved
@@ -1006,7 +1006,23 @@
                 if bi.blur:
                     bi.blur_type = 'NOISE'
 
-<<<<<<< HEAD
+        # Update original name for channel
+        for ch in yp.channels:
+            ch.original_name = ch.name
+
+            if ch.bake_to_vcol_name == '':
+                ch.bake_to_vcol_name = 'Baked ' + ch.name
+
+        # Update to proper 'Add' max height calculation node
+        height_root_ch = get_root_height_channel(yp)
+        if height_root_ch:
+            for layer in yp.layers:
+                height_ch = get_height_channel(layer)
+                if height_ch and height_ch.normal_blend_type == 'OVERLAY' and height_ch.normal_map_type in {'BUMP_MAP', 'BUMP_NORMAL_MAP'}:
+                    check_all_layer_channel_io_and_nodes(layer, specific_ch=height_ch)
+                    reconnect_layer_nodes(layer)
+                    rearrange_layer_nodes(layer)
+
     # Version 2.4.0 has new alpha channel system
     if version_tuple(yp.version) < (2, 4, 0):
 
@@ -1097,24 +1113,6 @@
                     else: layer_color_ch.enable = False
 
                     layer_alpha_ch.enable = True
-=======
-        # Update original name for channel
-        for ch in yp.channels:
-            ch.original_name = ch.name
-
-            if ch.bake_to_vcol_name == '':
-                ch.bake_to_vcol_name = 'Baked ' + ch.name
-
-        # Update to proper 'Add' max height calculation node
-        height_root_ch = get_root_height_channel(yp)
-        if height_root_ch:
-            for layer in yp.layers:
-                height_ch = get_height_channel(layer)
-                if height_ch and height_ch.normal_blend_type == 'OVERLAY' and height_ch.normal_map_type in {'BUMP_MAP', 'BUMP_NORMAL_MAP'}:
-                    check_all_layer_channel_io_and_nodes(layer, specific_ch=height_ch)
-                    reconnect_layer_nodes(layer)
-                    rearrange_layer_nodes(layer)
->>>>>>> de04ecab
 
     # SECTION II: Updates based on the blender version
 
