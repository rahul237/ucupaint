import bpy, time
from .common import *
from .subtree import *
from .lib import *
from mathutils import *
from bpy.app.handlers import persistent
from .node_arrangements import *
from .node_connections import *
from .input_outputs import *
from . import Bake, ListItem, Modifier, Root, Layer

def flip_tangent_sign():
    meshes = []

    for obj in bpy.data.objects:
        if obj.type == 'MESH' and obj.data not in meshes:
            meshes.append(obj.data)
            for vc in get_vertex_colors(obj):
                if vc.name.startswith(TANGENT_SIGN_PREFIX):

                    i = 0
                    for poly in obj.data.polygons:
                        for idx in poly.loop_indices:
                            vert = obj.data.loops[idx]
                            col = vc.data[i].color
                            if is_bl_newer_than(2, 80):
                                vc.data[i].color = (1.0-col[0], 1.0-col[1], 1.0-col[2], 1.0)
                            else: vc.data[i].color = (1.0-col[0], 1.0-col[1], 1.0-col[2])
                            i += 1

def get_lib_revision(tree):
    rev = tree.nodes.get('revision')

    # Check lib tree revision
    if rev:
        m = re.match(r'.*(\d)', rev.label)
        try: revision = int(m.group(1))
        except: revision = 0
    else: revision = 0

    return revision

def convert_mix_nodes(tree):
    for n in tree.nodes:
        if n.bl_idname == 'ShaderNodeMixRGB':
            nn = simple_new_mix_node(tree)
            name = n.name

            inp = n.inputs[0]
            for l in inp.links:
                create_link(tree, l.from_socket, nn.inputs[0])
            nn.inputs[0].default_value = inp.default_value

            inp = n.inputs[1]
            for l in inp.links:
                create_link(tree, l.from_socket, nn.inputs[6])
            nn.inputs[6].default_value = inp.default_value

            inp = n.inputs[2]
            for l in inp.links:
                create_link(tree, l.from_socket, nn.inputs[7])
            nn.inputs[7].default_value = inp.default_value

            outp = n.outputs[0]
            for l in outp.links:
                create_link(tree, nn.outputs[2], l.to_socket)

            nn.location = n.location
            nn.label = n.label
            nn.blend_type = n.blend_type
            nn.clamp_result = n.use_clamp
            nn.parent = n.parent

            simple_remove_node(tree, n)
            nn.name = name

        elif n.type == 'GROUP' and n.node_tree:
            convert_mix_nodes(n.node_tree)

def remove_tangent_sign_vcols(objs=None):
    if not objs: objs = bpy.data.objects

    for ob in objs:
        vcols = get_vertex_colors(ob)
        for vcol in reversed(vcols):
            if vcol.name.startswith(TANGENT_SIGN_PREFIX):
                print('INFO:', 'Vertex color "' + vcol.name + '" in', ob.name, 'is deleted!')
                vcols.remove(vcol)

def update_tangent_process(tree, lib_name):

    node_groups = []

    for node in tree.nodes:
        if node.type == 'GROUP' and node.node_tree and node.node_tree.name.startswith(TANGENT_PROCESS):
            node_groups.append(node)

    for ng in node_groups:

        # Remember original tree
        ori_tree = ng.node_tree

        # Duplicate lib tree
        ng.node_tree = get_node_tree_lib(lib_name)
        duplicate_lib_node_tree(ng)

        print('INFO:', ori_tree.name, 'is replaced by', ng.node_tree.name + '!')

        # Copy some nodes inside
        for n in ng.node_tree.nodes:
            if n.name.startswith('_'):
                # Try to get the node on original tree
                ori_n = ori_tree.nodes.get(n.name)
                if ori_n: 
                    copy_node_props(ori_n, n)
                    # There's need to manually copy uv_map prop because the node type can be different
                    if hasattr(ori_n, 'uv_map') and hasattr(n, 'uv_map'):
                        n.uv_map = ori_n.uv_map

        # Delete original tree
        remove_datablock(bpy.data.node_groups, ori_tree)

        # Create info frames
        create_info_nodes(ng.node_tree)

def check_list_items_then_refresh(yp):
    if len(yp.list_items) == 0 and len(yp.layers) > 0:
        ListItem.refresh_list_items(yp)

        # Override default value is now a factor prop, reenabling override can reset the prop
        for layer in yp.layers:
            for i, ch in enumerate(layer.channels):
                root_ch = yp.channels[i]
                if ch.override and ch.override_type == 'DEFAULT' and root_ch.type == 'VALUE':
                    ch.override = False
                    ch.override = True

def update_bake_info_baked_entity_props(yp):

    entities = []
    bis = []
    images = []

    for layer in yp.layers:
        source = get_layer_source(layer, get_baked=True)
        if source and source.image:
            image = source.image
            if not image.yia.is_image_atlas and not image.yua.is_udim_atlas:
                entities.append(layer)
                bis.append(image.y_bake_info)
                images.append(image)

            else:
                if image.yia.is_image_atlas:
                    segment = image.yia.segments.get(layer.baked_segment_name)
                elif image.yua.is_udim_atlas: 
                    segment = image.yua.segments.get(layer.baked_segment_name)
                else: segment = None

                if segment: 
                    entities.append(layer)
                    bis.append(segment.bake_info)
                    images.append(image)

        for mask in layer.masks:
            source = get_mask_source(mask, get_baked=True)
            if source and source.image:
                image = source.image
                if not image.yia.is_image_atlas and not image.yua.is_udim_atlas:
                    entities.append(mask)
                    bis.append(image.y_bake_info)
                    images.append(image)

                else:
                    if image.yia.is_image_atlas:
                        segment = image.yia.segments.get(mask.baked_segment_name)
                    elif image.yua.is_udim_atlas: 
                        segment = image.yua.segments.get(mask.baked_segment_name)
                    else: segment = None

                    if segment:
                        entities.append(mask)
                        bis.append(segment.bake_info)
                        images.append(image)

    for i, entity in enumerate(entities):
        bi = bis[i]
        image = images[i]

        if not bi.is_baked_entity:
            bi.is_baked_entity = True
            print('INFO: Image '+image.name+' is marked as baked entity image!')

        if bi.baked_entity_type != entity.type:
            bi.baked_entity_type = entity.type
            print('INFO: Image '+image.name+' is updated with baked entity type info!')

        if entity.type == 'AO':
            osource = get_entity_source(entity)
            bi.bake_type = 'AO'
            bi.ao_distance = get_entity_prop_value(entity, 'ao_distance')
            bi.only_local = osource.only_local

        elif entity.type == 'EDGE_DETECT':
            bi.bake_type = 'BEVEL_MASK'
            bi.bevel_radius = get_entity_prop_value(entity, 'edge_detect_radius')

def update_bake_info_use_cages(yp):

    images = get_yp_images(yp)

    for i, image in enumerate(images):
        bi = image.y_bake_info

        if bi.is_baked and bi.bake_type.startswith('OTHER_OBJECT_'):
            if bi.cage_object_name != '':
                bi.use_cage = True

def update_yp_tree(tree):
    cur_version = get_current_version_str()
    yp = tree.yp

    updated_to_tangent_process_300 = False
    updated_to_yp_200_displacement = False

    # SECTION I: Update based on yp version

    ## EARLY UPDATE
    # NOTE: These update should happen earlier since it affects how the node connections

    # Version 2.3.2 has ramp modifier affect option
    if version_tuple(yp.version) < (2, 3, 2):
        yp.halt_update = True

        for ch in yp.channels:
            for mod in ch.modifiers:
                if mod.type == 'COLOR_RAMP':
                    mod.affect_alpha = True

        for layer in yp.layers:
            for mod in layer.modifiers:
                if mod.type == 'COLOR_RAMP':
                    mod.affect_alpha = True

            for ch in layer.channels:
                for mod in ch.modifiers:
                    if mod.type == 'COLOR_RAMP':
                        mod.affect_alpha = True

                for mod in ch.modifiers_1:
                    if mod.type == 'COLOR_RAMP':
                        mod.affect_alpha = True

        yp.halt_update = False

    # Version 2.3.3 has new vdisp_blend node
    if version_tuple(yp.version) < (2, 3, 3):
        height_root_ch = get_root_height_channel(yp)
        if height_root_ch:
            for layer in yp.layers:
                height_ch = get_height_channel(layer)
                if height_ch:
                    # Convert standard blend node to vdisp_blend
                    if height_ch.normal_map_type == 'VECTOR_DISPLACEMENT_MAP' and layer.type != 'GROUP':
                        height_ch.vdisp_blend = height_ch.blend
                        height_ch.blend = ''
                        layer_tree = get_tree(layer)
                        if layer_tree:
                            vdisp_blend = layer_tree.nodes.get(height_ch.vdisp_blend)
                            if vdisp_blend: vdisp_blend.label = 'VDisp Blend'

    ## LATER UPDATE
    # NOTE: These updates probably can be run after the above

    # Version 0.9.1 and above will fix wrong bake type stored on images bake type
    if version_tuple(yp.version) < (0, 9, 1):
        #print(cur_version)
        for layer in yp.layers:
            if layer.type == 'IMAGE':
                source = get_layer_source(layer)

                if source.image and source.image.y_bake_info.is_baked:
                    #print(source.image)
                    for type_name, label in bake_type_suffixes.items():
                        if label in source.image.name and source.image.y_bake_info.bake_type != type_name:
                            source.image.y_bake_info.bake_type = type_name
                            print('INFO: Bake type of', source.image.name, 'is fixed by setting it to', label + '!')

    # Version 0.9.2 and above will move mapping outside source group
    if version_tuple(yp.version) < (0, 9, 2):

        for layer in yp.layers:
            ltree = get_tree(layer)

            mapping_replaced = False

            # Move layer mapping
            if layer.source_group != '':
                group = ltree.nodes.get(layer.source_group)
                if group:
                    mapping_ref = group.node_tree.nodes.get(layer.mapping)
                    if mapping_ref:
                        mapping = new_node(ltree, layer, 'mapping', 'ShaderNodeMapping')
                        copy_node_props(mapping_ref, mapping)
                        group.node_tree.nodes.remove(mapping_ref)
                        set_uv_neighbor_resolution(layer) #, mapping=mapping)
                        mapping_replaced = True
                        print('INFO: Mapping of', layer.name, 'is moved out!')

            # Move mask mapping
            for mask in layer.masks:
                if mask.group_node != '':
                    group = ltree.nodes.get(mask.group_node)
                    if group:
                        mapping_ref = group.node_tree.nodes.get(mask.mapping)
                        if mapping_ref:
                            mapping = new_node(ltree, mask, 'mapping', 'ShaderNodeMapping')
                            copy_node_props(mapping_ref, mapping)
                            group.node_tree.nodes.remove(mapping_ref)
                            set_uv_neighbor_resolution(mask) #, mapping=mapping)
                            mapping_replaced = True
                            print('INFO: Mapping of', mask.name, 'is moved out!')

            if mapping_replaced:
                reconnect_layer_nodes(layer)
                rearrange_layer_nodes(layer)

    # Version 0.9.3 and above will replace override color modifier with newer override system
    if version_tuple(yp.version) < (0, 9, 3):

        for layer in yp.layers:
            for i, ch in enumerate(layer.channels):
                root_ch = yp.channels[i]
                mod_ids = []
                multp_ids = []
                for j, mod in enumerate(ch.modifiers):
                    if mod.type == 'OVERRIDE_COLOR':
                        mod_ids.append(j)
                    elif mod.type == 'MULTIPLIER':
                        multp_ids.append(j)

                # HACK: Disable multiply modifiers if override color is found because some old blend file has wrong color
                if mod_ids and multp_ids:
                    for j in multp_ids:
                        mod = ch.modifiers[j]
                        mod.enable = False

                for j in reversed(mod_ids):
                    mod = ch.modifiers[j]
                    mtree = get_mod_tree(ch)

                    ch.override = True
                    if root_ch.type == 'VALUE':
                        ch.override_value = mod.oc_val
                    else:
                        ch.override_color = (mod.oc_col[0], mod.oc_col[1], mod.oc_col[2])

                    if ch.override_type != 'DEFAULT':
                        ch.override_type = 'DEFAULT'

                    # Delete the nodes and modifier
                    remove_node(mtree, mod, 'oc')
                    ch.modifiers.remove(j)

                if mod_ids:

                    # Update input value for version 2.0+
                    if version_tuple(cur_version) >= (2, 0, 0):
                        if root_ch.type == 'VALUE':
                            set_entity_prop_value(ch, 'override_value', ch.override_value)
                        else: set_entity_prop_value(ch, 'override_color', ch.override_color)

                    reconnect_layer_nodes(layer)
                    rearrange_layer_nodes(layer)

    # Version 0.9.4 and above will replace multiplier modifier with math modifier
    if version_tuple(yp.version) < (0, 9, 4):

        mods = []
        parents = []
        types = []

        for channel in yp.channels:
            channel_tree = get_mod_tree(channel)
            for mod in channel.modifiers:
                if mod.type == 'MULTIPLIER':
                    mods.append(mod)
                    parents.append(channel)
                    types.append(channel.type)

        for layer in yp.layers:
            layer_tree = get_mod_tree(layer)
            for mod in layer.modifiers:
                if mod.type == 'MULTIPLIER':
                    mods.append(mod)
                    parents.append(layer)
                    types.append('RGB')

            for i, ch in enumerate(layer.channels):
                root_ch = yp.channels[i]
                ch_tree = get_mod_tree(ch)
                for j, mod in enumerate(ch.modifiers):
                    if mod.type == 'MULTIPLIER':
                        mods.append(mod)
                        parents.append(ch)
                        types.append(root_ch.type)

        for i, mod in enumerate(mods):
            parent = parents[i]
            ch_type = types[i]

            mtree = get_mod_tree(parent)

            # Get original values
            r_val = mod.multiplier_r_val
            g_val = mod.multiplier_g_val
            b_val = mod.multiplier_b_val
            a_val = mod.multiplier_a_val
            use_clamp = mod.use_clamp
            multp = mtree.nodes.get(mod.multiplier)
            if multp:
                if 'Clamp' in multp.inputs: use_clamp = multp.inputs['Clamp'].default_value > 0.5
                if 'Multiply R' in multp.inputs: r_val = multp.inputs['Multiply R'].default_value
                if 'Multiply G' in multp.inputs: g_val = multp.inputs['Multiply G'].default_value
                if 'Multiply B' in multp.inputs: b_val = multp.inputs['Multiply B'].default_value
                if 'Multiply A' in multp.inputs: a_val = multp.inputs['Multiply A'].default_value

            mod.name = 'Math'
            mod.type = 'MATH'
            remove_node(mtree, mod, 'multiplier')
            math = new_node(mtree, mod, 'math', 'ShaderNodeGroup', 'Math')

            if ch_type == 'VALUE':
                math.node_tree = get_node_tree_lib(MOD_MATH_VALUE)
            else:
                math.node_tree = get_node_tree_lib(MOD_MATH)
            
            duplicate_lib_node_tree(math)

            mod.affect_alpha = True
            math.node_tree.nodes.get('Mix.A').mute = False

            mod.math_r_val = math.inputs[2].default_value = r_val

            math.node_tree.nodes.get('Math.R').use_clamp = use_clamp
            math.node_tree.nodes.get('Math.A').use_clamp = use_clamp
            if ch_type != 'VALUE':
                mod.math_g_val = math.inputs[3].default_value = g_val
                mod.math_b_val = math.inputs[4].default_value = b_val
                mod.math_a_val = math.inputs[5].default_value = a_val

                math.node_tree.nodes.get('Math.G').use_clamp = use_clamp
                math.node_tree.nodes.get('Math.B').use_clamp = use_clamp
            else:
                mod.math_a_val = math.inputs[3].default_value = a_val

        if mods:
            for layer in yp.layers:
                reconnect_layer_nodes(layer)
                rearrange_layer_nodes(layer)
            reconnect_yp_nodes(tree)
            rearrange_yp_nodes(tree)

    # Version 0.9.5 and above have ability to use vertex color alpha on layer
    if version_tuple(yp.version) < (0, 9, 5):

        for layer in yp.layers:
            # Update vcol layer to use alpha by reconnection
            if layer.type == 'VCOL':

                # Smooth bump channel needs another fake neighbor for alpha
                smooth_bump_ch = get_smooth_bump_channel(layer)
                if smooth_bump_ch and smooth_bump_ch.enable:
                    layer_tree = get_tree(layer)
                    uv_neighbor_1 = replace_new_node(
                        layer_tree, layer, 'uv_neighbor_1', 'ShaderNodeGroup', 'Neighbor UV 1', 
                        NEIGHBOR_FAKE, hard_replace=True
                    )

                reconnect_layer_nodes(layer)
                rearrange_layer_nodes(layer)

    # Version 0.9.8 and above will use sRGB images by default
    if version_tuple(yp.version) < (0, 9, 8):

        for layer in yp.layers:
            if not layer.enable: continue

            image_found = False
            if layer.type == 'IMAGE':

                source = get_layer_source(layer)
                if source and source.image and source.image.users == 1 and not source.image.is_float: 
                    if source.image.colorspace_settings.name != get_srgb_name():
                        source.image.colorspace_settings.name = get_srgb_name()
                        print('INFO:', source.image.name, 'image is now using sRGB!')
                    check_layer_image_linear_node(layer)
                image_found = True

            for ch in layer.channels:
                if not ch.enable or not ch.override: continue

                if ch.override_type == 'IMAGE':

                    source = get_channel_source(ch)
                    if source and source.image and source.image.users == 1 and not source.image.is_float:
                        if source.image.colorspace_settings.name != get_srgb_name():
                            source.image.colorspace_settings.name = get_srgb_name()
                            print('INFO:', source.image.name, 'image is now using sRGB!')
                        check_layer_channel_linear_node(ch)
                    image_found = True

            for mask in layer.masks:
                if not mask.enable: continue

                if mask.type == 'IMAGE':
                    source = get_mask_source(mask)
                    if source and source.image and source.image.users == 1 and not source.image.is_float:
                        if source.image.colorspace_settings.name != get_srgb_name():
                            source.image.colorspace_settings.name = get_srgb_name()
                            print('INFO:', source.image.name, 'image is now using sRGB!')
                        check_mask_image_linear_node(mask)
                    image_found = True

            if image_found:
                rearrange_layer_nodes(layer)
                reconnect_layer_nodes(layer)

    # Version 0.9.9 have separate normal and bump override
    if version_tuple(yp.version) < (0, 9, 9):
        for layer in yp.layers:
            for i, ch in enumerate(layer.channels):
                root_ch = yp.channels[i]
                if root_ch.type == 'NORMAL' and ch.normal_map_type == 'NORMAL_MAP' and ch.override:

                    # Disable override first
                    ch.override = False

                    # Rename pointers
                    ch.cache_1_image = ch.cache_image

                    # Remove previous pointers
                    ch.cache_image = ''

                    # Copy props
                    ch.override_1_type = ch.override_type
                    ch.override_type = 'DEFAULT'

                    # Enable override
                    ch.override_1 = True

                    # Copy active edit
                    ch.active_edit_1 = ch.active_edit

                    print('INFO:', layer.name, root_ch.name, 'now has separate override properties!')

    # Version 1.0.11 will make sure divider alpha node is connected correctly
    if version_tuple(yp.version) < (1, 0, 11):
        for layer in yp.layers:
            if layer.type == 'VCOL':
                # Refresh divider alpha by setting the prop
                layer.divide_rgb_by_alpha = layer.divide_rgb_by_alpha

    # Version 1.2 will have mask inputs
    if version_tuple(yp.version) < (1, 2, 0):
        for layer in yp.layers:
            for mask in layer.masks:
                # Voronoi and noise default is using alpha/value input
                if mask.type in {'VORONOI', 'NOISE'}:
                    mask.source_input = 'ALPHA'

    # Version 1.2.4 has voronoi feature prop
    if version_tuple(yp.version) < (1, 2, 4):
        for layer in yp.layers:
            if layer.type == 'VORONOI':
                source = get_layer_source(layer)
                yp.halt_update = True
                layer.voronoi_feature = source.feature
                yp.halt_update = False

            for ch in layer.channels:
                if ch.override_type == 'VORONOI':
                    source = get_channel_source(ch)
                    if source:
                        yp.halt_update = True
                        ch.voronoi_feature = source.feature
                        yp.halt_update = False

                layer_tree = get_tree(layer)
                cache_voronoi = layer_tree.nodes.get(ch.cache_voronoi)
                if cache_voronoi:
                    yp.halt_update = True
                    ch.voronoi_feature = cache_voronoi.feature
                    yp.halt_update = False

            for mask in layer.masks:
                if mask.type == 'VORONOI':
                    source = get_mask_source(mask)
                    yp.halt_update = True
                    mask.voronoi_feature = source.feature
                    yp.halt_update = False

    # Version 1.2.5 fix end normal process
    if version_tuple(yp.version) < (1, 2, 5):
        height_root_ch = get_root_height_channel(yp)
        if height_root_ch:
            check_start_end_root_ch_nodes(tree, height_root_ch)
            reconnect_yp_nodes(tree)
            rearrange_yp_nodes(tree)

            for layer in yp.layers:
                height_ch = get_height_channel(layer)
                if height_ch and height_ch.enable:
                    reconnect_layer_nodes(layer)
                    rearrange_layer_nodes(layer)

    # Version 1.2.9 will use cubic interpolation for bump map
    if version_tuple(yp.version) < (1, 2, 9):
        height_root_ch = get_root_height_channel(yp)
        if height_root_ch:
            for layer in yp.layers:
                height_ch = get_height_channel(layer)
                if height_ch and height_ch.enable:
                    update_layer_images_interpolation(layer, 'Cubic')

    # Version 2.0 won't use custom prop for mapping and intensity
    if version_tuple(yp.version) < (2, 0, 0):

        # Previous versions have a possibility to have duplicate layer names
        layer_name_ids = {}
        for i, layer in enumerate(yp.layers):
            if layer.name in layer_name_ids:
                layer_name_ids[layer.name].append(i)
            else: layer_name_ids[layer.name] = [i]

            mask_name_ids = {}
            for j, mask in enumerate(layer.masks):
                if mask.name in mask_name_ids:
                    mask_name_ids[mask.name].append(j)
                else: mask_name_ids[mask.name] = [j]

            for mname, arr in mask_name_ids.items():
                for j in range(1, len(arr)):
                    layer.masks[arr[j]].name = get_unique_name(mname, layer.masks)

        for lname, arr in layer_name_ids.items():
            for i in range(1, len(arr)):
                yp.layers[arr[i]].name = get_unique_name(lname, yp.layers)

        # Update input outputs
        check_all_channel_ios(yp, hard_reset=True)

        height_root_ch = get_root_height_channel(yp)
        if height_root_ch and height_root_ch.enable_subdiv_setup:

            if height_root_ch.subdiv_adaptive:

                # Set max height value
                end_max_height = tree.nodes.get(height_root_ch.end_max_height)
                if end_max_height:
                    end_max_height.outputs[0].default_value /= 5.0

                # Set normal scale
                if height_root_ch.enable_smooth_bump:
                    height_root_ch.enable_smooth_normal_tweak = True
                    set_entity_prop_value(height_root_ch, 'smooth_normal_tweak', 5.0)

            # Set displacement method
            if not height_root_ch.subdiv_adaptive:
                mats = get_all_materials_with_tree(tree)
                for mat in mats:
                    if hasattr(mat, 'displacement_method'):
                        mat.displacement_method = 'BOTH'

                    if is_bl_newer_than(2, 80):
                        mat.cycles.displacement_method = 'BOTH'
                    else: mat.cycles.displacement_method = 'TRUE'

                # Update displacement connection
                Bake.check_subdiv_setup(height_root_ch)

                updated_to_yp_200_displacement = True

        for layer in yp.layers:

            # Update height distance since the scale is divided by 5 to match closer to blender bump node value
            if height_root_ch:
                height_ch = get_height_channel(layer)
                if height_ch:
                    if not yp.use_baked and not height_root_ch.enable_subdiv_setup:
                        set_entity_prop_value(height_ch, 'bump_distance', height_ch.bump_distance * 5.0)
                        set_entity_prop_value(height_ch, 'normal_bump_distance', height_ch.normal_bump_distance * 5.0)
                        set_entity_prop_value(height_ch, 'transition_bump_distance', height_ch.transition_bump_distance * 5.0)
                    elif height_root_ch.subdiv_adaptive:
                        set_entity_prop_value(height_ch, 'bump_distance', height_ch.bump_distance / 5.0)
                        set_entity_prop_value(height_ch, 'normal_bump_distance', height_ch.normal_bump_distance / 5.0)
                        set_entity_prop_value(height_ch, 'transition_bump_distance', height_ch.transition_bump_distance / 5.0)

            # Transfer channel intensity value to layer intensity value if there's only one enabled channel
            enabled_channels = [c for c in layer.channels if c.enable]
            if len(enabled_channels) == 1:
                ch = enabled_channels[0]
                ch_idx = get_layer_channel_index(layer, ch)
                root_ch = yp.channels[ch_idx]

                set_entity_prop_value(layer, 'intensity_value', ch.intensity_value)
                set_entity_prop_value(ch, 'intensity_value', 1.0)

                if len(ch.modifiers) == 0:
                    layer.expand_channels = False

                # Transfer fcurve
                if tree.animation_data and tree.animation_data.action:
                    fcs = tree.animation_data.action.fcurves
                    for fc in fcs:
                        m = re.match(r'yp\.layers\[(\d+)\]\.channels\[(\d+)\]\.intensity_value', fc.data_path)
                        if m:
                            mlayer = yp.layers[int(m.group(1))]
                            mch = mlayer.channels[int(m.group(2))]
                            if mch != ch: continue
                            fc.data_path = 'yp.layers[' + m.group(1) + '].intensity_value'

        # Subdiv tweak is no longer used
        height_root_ch = get_root_height_channel(yp)
        if height_root_ch and hasattr(height_root_ch, 'subdiv_tweak') and height_root_ch.subdiv_tweak != 1.0:
            height_root_ch.enable_height_tweak = True
            height_root_ch.height_tweak = height_root_ch.subdiv_tweak

        # Check for mapping actions
        if tree.animation_data and tree.animation_data.action:
            fcs = tree.animation_data.action.fcurves
            new_fcs = []
            for fc in fcs:
                #print(fc.data_path)

                # New fcurve
                nfc = None

                # Get entity
                mlayer = re.match(r'yp\.layers\[(\d+)\]\.+', fc.data_path)
                mmask = re.match(r'yp\.layers\[(\d+)\]\.masks\[(\d+)\]\.+', fc.data_path)

                if mlayer: entity = yp.layers[int(mlayer.group(1))]
                if mmask: entity = yp.layers[int(mmask.group(1))].masks[int(mmask.group(2))]

                # Match data path
                m1 = re.match(r'yp\.layers\[(\d+)\]\.translation', fc.data_path)
                m2 = re.match(r'yp\.layers\[(\d+)\]\.rotation', fc.data_path)
                m3 = re.match(r'yp\.layers\[(\d+)\]\.scale', fc.data_path)
                m4 = re.match(r'yp\.layers\[(\d+)\]\.masks\[(\d+)\]\.translation', fc.data_path)
                m5 = re.match(r'yp\.layers\[(\d+)\]\.masks\[(\d+)\]\.rotation', fc.data_path)
                m6 = re.match(r'yp\.layers\[(\d+)\]\.masks\[(\d+)\]\.scale', fc.data_path)

                # Mapping
                if m1 or m2 or m3 or m4 or m5 or m6:
                    mapping = get_entity_mapping(entity)
                    parent_node = mapping.id_data

                    # Translation
                    if m1 or m4:
                        if is_bl_newer_than(2, 81):
                            new_data_path = 'nodes["' + mapping.name + '"].inputs[1].default_value'
                        else: new_data_path = 'nodes["' + mapping.name + '"].translation'

                    # Rotation
                    elif m2 or m5:
                        if is_bl_newer_than(2, 81):
                            new_data_path = 'nodes["' + mapping.name + '"].inputs[2].default_value'
                        else: new_data_path = 'nodes["' + mapping.name + '"].rotation'

                    # Scale
                    else: #elif m3 or m6:
                        if is_bl_newer_than(2, 81):
                            new_data_path = 'nodes["' + mapping.name + '"].inputs[3].default_value'
                        else: new_data_path = 'nodes["' + mapping.name + '"].scale'

                    for i, kp in enumerate(fc.keyframe_points):

                        # Set current frame and value
                        #mapping.inputs[1].default_value[fc.array_index] = fc.evaluate(int(kp.co[0]))
                        bpy.context.scene.frame_set(int(kp.co[0]))
                        if m1 or m4: # Translation
                            mapping.inputs[1].default_value[fc.array_index] = entity.translation[fc.array_index]
                        elif m2 or m5: # Rotation
                            mapping.inputs[2].default_value[fc.array_index] = entity.rotation[fc.array_index]
                        elif m3 or m6: # Scale
                            mapping.inputs[3].default_value[fc.array_index] = entity.scale[fc.array_index]

                        # Insert keyframe
                        parent_node.keyframe_insert(data_path=new_data_path, frame=int(kp.co[0]))

                        # Get new fcurve
                        if not nfc:
                            nfc = [f for f in parent_node.animation_data.action.fcurves if f.data_path == new_data_path and f.array_index == fc.array_index][0]

                        # Get new keyframe point
                        nkp = nfc.keyframe_points[i]

                        # Copy keyframe props
                        copy_id_props(kp, nkp)

                new_fcs.append(nfc)

            for i, fc in reversed(list(enumerate(fcs))):

                # Get new fcurve
                nfc = new_fcs[i]
                if not nfc: continue

                # Copy modifiers
                for mod in fc.modifiers:
                    nmod = nfc.modifiers.new(type=mod.type)
                    copy_id_props(mod, nmod)

                # Copy fcurve props
                #copy_id_props(fc, nfc)
                nfc.mute = fc.mute
                nfc.hide = fc.hide
                nfc.extrapolation = fc.extrapolation
                nfc.lock = fc.lock

                # Remove original fcurve
                fcs.remove(fc)

    # Version 2.1 has new flag for bake info
    if version_tuple(yp.version) < (2, 1, 0):

        for root_ch in yp.channels:
            baked = tree.nodes.get(root_ch.baked)
            if baked and baked.image:
                bi = baked.image.y_bake_info
                bi.is_baked_channel = True

            if root_ch.type == 'NORMAL':
                baked_disp = tree.nodes.get(root_ch.baked_disp)
                if baked_disp and baked_disp.image:
                    bi = baked_disp.image.y_bake_info
                    bi.is_baked_channel = True

                baked_normal_overlay = tree.nodes.get(root_ch.baked_normal_overlay)
                if baked_normal_overlay and baked_normal_overlay.image:
                    bi = baked_normal_overlay.image.y_bake_info
                    bi.is_baked_channel = True

                baked_vdisp = tree.nodes.get(root_ch.baked_vdisp)
                if baked_vdisp and baked_vdisp.image:
                    bi = baked_vdisp.image.y_bake_info
                    bi.is_baked_channel = True

    # Version 2.1.3 has resolution toggle, so update the bake info
    if version_tuple(yp.version) < (2, 1, 3):

        images = get_yp_images(yp, get_baked_channels=True)
        for image in images:
            if image.y_bake_info.is_baked:
                if image.size[0] == image.size[1] == 512:
                    image.y_bake_info.image_resolution = '512'
                elif image.size[0] == image.size[1] == 1024:
                    image.y_bake_info.image_resolution = '1024'
                elif image.size[0] == image.size[1] == 2048:
                    image.y_bake_info.image_resolution = '2048'
                elif image.size[0] == image.size[1] == 4096:
                    image.y_bake_info.image_resolution = '4096'
                else: image.y_bake_info.use_custom_resolution = True

    # Version 2.1.5 has separated normal map process node
    if version_tuple(yp.version) < (2, 1, 5):

        height_root_ch = get_root_height_channel(yp)
        if height_root_ch:
            for layer in yp.layers:
                height_ch = get_height_channel(layer)
                layer_tree = get_tree(layer)
                need_reconnect = check_channel_normal_map_nodes(layer_tree, layer, height_root_ch, height_ch)

                if need_reconnect:
                    reconnect_layer_nodes(layer)
                    rearrange_layer_nodes(layer)

    # Version 2.2 has list items for displaying layers
    if version_tuple(yp.version) < (2, 2, 0):
        check_list_items_then_refresh(yp)

        # Also when preview mode is on, remember current scene if it uses compositing or not
        if yp.preview_mode or yp.layer_preview_mode:
            scene = bpy.context.scene
            if scene.yp.ori_use_compositing != scene.use_nodes:
                scene.yp.ori_use_compositing = scene.use_nodes

        # Collapse layer channel UI when there's no modifiers
        for layer in yp.layers:
            for ch in layer.channels:
                if len(ch.modifiers) == 0 and not ch.enable_transition_bump and not ch.enable_transition_ramp and not ch.enable_transition_ao:
                    ch.expand_content = False

    # Version 2.2.1 has flag prop for baked entity
    if version_tuple(yp.version) < (2, 2, 1):
        update_bake_info_baked_entity_props(yp)

        for ch in yp.channels:

            # Use baked vcol is now has it's own property
            if ch.enable_bake_to_vcol:
                ch.use_baked_vcol = True

            # Now baked channel data can be expanded
            baked = tree.nodes.get(ch.baked)
            if baked: ch.expand_baked_data = True

    # Version 2.2.2 has more flag props for baked entity
    if version_tuple(yp.version) < (2, 2, 2):
        update_bake_info_baked_entity_props(yp)

    # Version 2.2.3 use premultiplied alpha for float image atlas and new linear gamma system
    if version_tuple(yp.version) < (2, 2, 3):

        if is_bl_newer_than(2, 80):
            # Update float image atlas to use premultiplied alpha
            for image in bpy.data.images:
                if not image.is_float: continue
                if image.yia.is_image_atlas or image.yua.is_udim_atlas:
                    if not image.is_dirty and image.alpha_mode != 'PREMUL':
                        image.alpha_mode = 'PREMUL'
                        print("INFO: Image atlas named '"+image.name+"' is now using premultiplied alpha!")

        if yp.use_linear_blending:
            # Non color layer used to be have linear node mistakenly added
            for layer in yp.layers:
                if layer.type == 'IMAGE':
                    source = get_layer_source(layer)
                    if source and source.image:
                        image = source.image
                        if not is_image_source_srgb(image, source):

                            # Check if layer is used as normal map
                            used_as_normal_map = False
                            for i, ch in enumerate(layer.channels):
                                if not ch.enable: continue
                                root_ch = yp.channels[i]
                                if root_ch.type == 'NORMAL' and ((ch.normal_map_type in {'NORMAL_MAP', 'BUMP_NORMAL_MAP'} and not ch.override_1) or ch.normal_map_type == 'VECTOR_DISPLACEMENT_MAP'):
                                    used_as_normal_map = True
                                    break

                            # Do not add gamma modifier if layer is used as normal map
                            if not used_as_normal_map:

                                # In some cases (like in linked blend file context), adding new data is causing an error
                                try: mod = Modifier.add_new_modifier(layer, 'MATH')
                                except Exception as e: 
                                    mod = None
                                    print('EXCEPTIION:', e)

                                if mod:
                                    mod.math_meth = 'POWER'
                                    mod_tree = get_mod_tree(mod)
                                    math = mod_tree.nodes.get(mod.math)
                                    gamma = 2.2
                                    if math:
                                        math.inputs[2].default_value = gamma
                                        math.inputs[3].default_value = gamma
                                        math.inputs[4].default_value = gamma
                                    else:
                                        mod.math_r_val = gamma
                                        mod.math_g_val = gamma
                                        mod.math_b_val = gamma

                                    # Move modifier to the first index
                                    if len(layer.modifiers) > 1:
                                        for i in reversed(range(len(layer.modifiers))):
                                            if i == 0: break
                                            index = i
                                            new_index = i-1
                                            layer.modifiers.move(index, new_index)
                                            swap_modifier_fcurves(layer, index, new_index)

                                    print('INFO: Gamma modifier added to \''+image.name+'\' layer')

        # Update linear nodes since it gets refactored
        check_yp_linear_nodes(yp, reconnect=True)

    # Version 2.3.2 has bake cage option
    if version_tuple(yp.version) < (2, 3, 2):

        # Mark use cage object for older bake info
        update_bake_info_use_cages(yp)

    # Version 2.3.3 has scale correction on normal from unwritten height bump map
    if version_tuple(yp.version) < (2, 3, 3):
        height_root_ch = get_root_height_channel(yp)
        if height_root_ch and not height_root_ch.enable_smooth_bump:
            for layer in yp.layers:
                height_ch = get_height_channel(layer)
                if height_ch:
                    if height_ch.normal_map_type in {'BUMP_MAP', 'BUMP_NORMAL_MAP'} and not height_ch.write_height:
                        height = get_entity_prop_value(height_ch, 'bump_distance')
                        set_entity_prop_value(height_ch, 'bump_distance', height * 5)

    # Version 2.3.5 has blur bake type, and no longer use get/set prop for Blender 5.0 compatibility
    if version_tuple(yp.version) < (2, 3, 5):
        images = get_yp_images(yp)

        for i, image in enumerate(images):
            bi = image.y_bake_info

            if bi.is_baked_entity:
                if bi.blur:
                    bi.blur_type = 'NOISE'

        # Update original name for channel
        for ch in yp.channels:
            ch.original_name = ch.name

            if ch.bake_to_vcol_name == '':
                ch.bake_to_vcol_name = 'Baked ' + ch.name

        height_root_ch = get_root_height_channel(yp)
        if height_root_ch:
            for layer in yp.layers:
                height_ch = get_height_channel(layer)
                if height_ch:

                    # Update to proper 'Add' max height calculation node
                    if height_ch.normal_blend_type == 'OVERLAY' and height_ch.normal_map_type in {'BUMP_MAP', 'BUMP_NORMAL_MAP'}:
                        check_all_layer_channel_io_and_nodes(layer, specific_ch=height_ch)
                        reconnect_layer_nodes(layer)
                        rearrange_layer_nodes(layer)

                    # Transition bump distance now can do negative value, so reset the value by reenabling and enabling back
                    if height_ch.enable_transition_bump:
                        height_ch.enable_transition_bump = False
                        height_ch.enable_transition_bump = True

<<<<<<< HEAD
    # Version 2.4.0 has new alpha channel system
    if version_tuple(yp.version) < (2, 4, 0):

        # Auto alpha setup is now forever disabled
        yp.alpha_auto_setup = False

        # Get color channel pair for alpha channel
        color_ch_name = ''
        alpha_socs = {}
        alpha_soc_defaults = {}
        for ch in yp.channels:
            if ch.enable_alpha:

                # Remember original connections
                mats = get_materials_using_yp(yp)
                for mat in mats:
                    alpha_socs[mat.name] = {}
                    alpha_soc_defaults[mat.name] = {}
                    for node in mat.node_tree.nodes:
                        if node.type == 'GROUP' and node.node_tree and node.node_tree.yp == yp:
                            alpha_socs[mat.name][node.name] = []

                            inp = node.inputs.get(ch.name + io_suffix['ALPHA'])
                            outp = node.outputs.get(ch.name + io_suffix['ALPHA'])

                            if inp: 
                                alpha_soc_defaults[mat.name][node.name] = inp.default_value
                            if outp:
                                for link in outp.links:
                                    alpha_socs[mat.name][node.name].append(link.to_socket)

                ch.enable_alpha = False
                color_ch_name = ch.name

                break

        if color_ch_name != '':

            # Create alpha channel
            alpha_ch = Root.create_new_yp_channel(tree, 'Alpha', 'VALUE', non_color=True)
            alpha_ch.is_alpha = True
            yp.halt_update = True
            alpha_ch.alpha_pair_name = color_ch_name
            yp.halt_update = False

            # Move index
            color_ch = yp.channels.get(color_ch_name)
            color_idx = get_channel_index(color_ch)
            Root.set_channel_index(alpha_ch, color_idx+1)

            # Repoint after creating new data
            color_ch, alpha_ch = get_color_alpha_ch_pairs(yp)

            check_all_channel_ios(yp, yp_node=None)

            mats = get_materials_using_yp(yp)
            for mat in mats:
                for node in mat.node_tree.nodes:
                    if node.type == 'GROUP' and node.node_tree and node.node_tree.yp == yp:
                        if mat.name in alpha_socs and node.name in alpha_socs[mat.name]:
                            socs = alpha_socs[mat.name][node.name]
                            outp = node.outputs.get(alpha_ch.name)
                            # Connect to original sockets
                            for soc in socs:
                                mat.node_tree.links.new(outp, soc)

                        if mat.name in alpha_soc_defaults and node.name in alpha_soc_defaults[mat.name]:
                            inp = node.inputs.get(alpha_ch.name)
                            inp.default_value = alpha_soc_defaults[mat.name][node.name]

        # Convert background layer to solid color
        for layer in yp.layers:
            if layer.type == 'BACKGROUND':
                Layer.replace_layer_type(layer, 'COLOR')
                if 'Solid Color' in layer.name: layer.name = 'Hole'

                source = get_layer_source(layer)
                source.outputs[0].default_value = (0.0, 0.0, 0.0, 1.0)

                # Disable color and enable alpha channel
                layer_color_ch, layer_alpha_ch = get_layer_color_alpha_ch_pairs(layer)
                if layer_color_ch and layer_alpha_ch:
                    if layer_color_ch.enable_transition_ramp:
                        layer_color_ch.unpair_alpha = True
                        height_ch = get_height_channel(layer)
                        if height_ch and height_ch.enable_transition_bump and not height_ch.transition_bump_flip:
                            set_entity_prop_value(layer_alpha_ch, 'transition_bump_fac', 0.0)
                    else: layer_color_ch.enable = False

                    layer_alpha_ch.enable = True
=======
    # Version 2.3.6 will remove the remains of mistakenly baked fake lighting layers/masks
    # NOTE: The function won't run because version 2.3.6 is not finalized yet
    if False and version_tuple(yp.version) < (2, 3, 6):
        for layer in yp.layers:
            ltree = get_tree(layer)
            for n in ltree.nodes:
                if n.type == 'TEX_IMAGE' and n.image and len(n.outputs[0].links) == 0 and 'Fake Lighting' in n.image.name and ' Temp' in n.image.name:
                    print('INFO: Unused image named \''+n.image.name+'\' is removed!')
                    simple_remove_node(ltree, n)
>>>>>>> 816c77cb

    # SECTION II: Updates based on the blender version

    # Blender 2.92 can finally access it's vertex color alpha
    if is_bl_newer_than(2, 92) and (is_created_before(2, 92, 0) or version_tuple(yp.blender_version) < (2, 92, 0)):
        show_message = False
        for layer in yp.layers:
            # Update vcol layer to use alpha by reconnection
            if layer.type == 'VCOL':
                reconnect_layer_nodes(layer)
                rearrange_layer_nodes(layer)
                show_message = True

        if show_message:
            print("INFO: Now " + get_addon_title() + " is capable to use vertex paint alpha since Blender 2.92, Enjoy!")

    # Blender 4.1 no longer has musgrave node
    if is_bl_newer_than(4, 1) and (is_created_before(4, 1) or version_tuple(yp.blender_version) < (4, 1, 0)):
        show_message = False
            
        for layer in yp.layers:
            if layer.type == 'MUSGRAVE':
                layer.type = 'NOISE'
                show_message = True
            for ch in layer.channels:
                if ch.override_type == 'MUSGRAVE':
                    ch.override_type = 'NOISE'
                if ch.override_1_type == 'MUSGRAVE':
                    ch.override_1_type = 'NOISE'
            for mask in layer.masks:
                if mask.type == 'MUSGRAVE':
                    mask.type = 'NOISE'
                    show_message = True

        if show_message:
            print("INFO: 'Musgrave' node is no longer available since Blender 4.1, converting it to 'Noise'..")

    # SECTION III: Updates based on the blender version and yp version

    # Version 1.1.0 and Blender 2.90 can hide default normal input
    if is_bl_newer_than(2, 90) and (is_created_before(2, 90) or 
                                  version_tuple(yp.blender_version) < (2, 90, 0) or 
                                  version_tuple(yp.version) < (1, 1, 0)
                                  ):
        height_root_ch = get_root_height_channel(yp)
        if height_root_ch:
            inp = get_tree_input_by_name(tree, height_root_ch.name)
            if inp: 
                inp.hide_value = True
                print("INFO: " + tree.name + " Normal input is hidden since Blender 2.90!")

    # Blender 3.4 and version 1.0.9 will make sure all mix node using the newest type
    if version_tuple(yp.version) < (1, 0, 9) and is_bl_newer_than(3, 4):
        print('INFO:', 'Converting old mix rgb nodes to newer ones...')
        convert_mix_nodes(tree)

    # Version 1.0.12 will use newer tangent process nodes in Blender 3.0 or above
    if is_bl_newer_than(3) and (
            version_tuple(yp.version) < (1, 0, 12) or is_created_before(3) or version_tuple(yp.blender_version) < (3, 0, 0)
        ):
        update_tangent_process(tree, TANGENT_PROCESS_300)
        updated_to_tangent_process_300 = True

    # Update tangent process from Blender 2.79 to 2.8x and 2.9x
    if not is_bl_newer_than(3) and is_bl_newer_than(2, 80) and (is_created_before(2, 80) or version_tuple(yp.blender_version) < (2, 80, 0)):
        update_tangent_process(tree, TANGENT_PROCESS)

    # Update blender version
    if version_tuple(yp.blender_version) < version_tuple(get_current_blender_version_str()):
        yp.blender_version = get_current_blender_version_str()

    # Update version
    if version_tuple(yp.version) < version_tuple(cur_version):
        yp.version = cur_version
        print('INFO:', tree.name, 'is updated to version', cur_version)

    return updated_to_tangent_process_300, updated_to_yp_200_displacement

@persistent
def update_routine(name):
    T = time.time()

    # Flags
    updated_to_tangent_process_300 = False
    updated_to_yp_200_displacement = False

    for ng in bpy.data.node_groups:
        if not hasattr(ng, 'yp'): continue
        if not ng.yp.is_ypaint_node: continue

        # Update yp trees
        flag1, flag2 = update_yp_tree(ng)
        if flag1: updated_to_tangent_process_300 = True
        if flag2: updated_to_yp_200_displacement = True

        # Fill list items if it's still empty
        check_list_items_then_refresh(ng.yp)

    # Remove tangent sign vertex colors for Blender 3.0+
    if updated_to_tangent_process_300:
        remove_tangent_sign_vcols()

    # Remove old displace modifiers from all objects
    if updated_to_yp_200_displacement:
        for obj in bpy.data.objects:
            for mod in reversed(obj.modifiers):
                if mod.type == 'DISPLACE' and mod.name.startswith('yP_Displace'):
                    set_active_object(obj)
                    bpy.ops.object.modifier_remove(modifier=mod.name)

    # Special update for opening Blender 2.7x file
    filepath = get_addon_filepath() + "lib.blend"
    if is_created_before(2, 80) and is_bl_newer_than(2, 80) and bpy.data.filepath != filepath:

        legacy_groups = []
        newer_groups = []
        newer_group_names = []

        for ng in bpy.data.node_groups:

            m = re.match(r'^(~yPL .+)(?: Legacy)(?:_Copy)?(?:\.\d{3}?)?$', ng.name)
            if m and ng.name not in legacy_groups:
                legacy_groups.append(ng)
                new_group_name = m.group(1)
                # Tangent process has its own tangent process for blender 3.0 and above
                if new_group_name == TANGENT_PROCESS and is_bl_newer_than(3):
                    newer_group_name = TANGENT_PROCESS_300
                newer_group_names.append(new_group_name)

        # Load node groups
        with bpy.data.libraries.load(filepath) as (data_from, data_to):
            from_ngs = data_from.node_groups
            to_ngs = data_to.node_groups
            for ng in from_ngs:
                if ng in newer_group_names:
                    to_ngs.append(ng)

        # Fill newer groups
        for name in newer_group_names:
            newer_groups.append(bpy.data.node_groups.get(name))

        # List of already copied groups
        copied_groups = []

        # Update from legacy to newer groups
        for i, legacy_ng in enumerate(legacy_groups):
            newer_ng = newer_groups[i]

            if '_Copy' not in legacy_ng.name:

                # Search for legacy tree usages
                for mat in bpy.data.materials:
                    if not mat.node_tree: continue
                    for node in mat.node_tree.nodes:
                        if node.type == 'GROUP' and node.node_tree == legacy_ng:
                            node.node_tree = newer_ng

                for group in bpy.data.node_groups:
                    for node in group.nodes:
                        if node.type == 'GROUP' and node.node_tree == legacy_ng:
                            node.node_tree = newer_ng

                print('INFO:', legacy_ng.name, 'is replaced by', newer_ng.name + '!')

                # Remove old tree
                remove_datablock(bpy.data.node_groups, legacy_ng)

                # Create info frames
                create_info_nodes(newer_ng)

            else:

                used_nodes = []
                parent_trees = []

                # Search for old tree usages
                for mat in bpy.data.materials:
                    if not mat.node_tree: continue
                    for node in mat.node_tree.nodes:
                        if node.type == 'GROUP' and node.node_tree == legacy_ng:
                            used_nodes.append(node)
                            parent_trees.append(mat.node_tree)

                for group in bpy.data.node_groups:
                    for node in group.nodes:
                        if node.type == 'GROUP' and node.node_tree == legacy_ng:
                            used_nodes.append(node)
                            parent_trees.append(group)

                #print(legacy_ng.name, used_nodes)

                if used_nodes:

                    # Remember original tree
                    ori_tree = used_nodes[0].node_tree

                    # Duplicate lib tree
                    if '_Copy' not in newer_ng.name:
                        newer_ng.name += '_Copy'
                    used_nodes[0].node_tree = newer_ng.copy()
                    new_tree = used_nodes[0].node_tree
                    #newer_ng.name = name

                    print('INFO:', ori_tree.name, 'is replaced by', new_tree.name + '!')

                    if newer_ng not in copied_groups:
                        copied_groups.append(newer_ng)

                    # Copy some nodes inside
                    for n in new_tree.nodes:
                        if n.name.startswith('_'):
                            # Try to get the node in original tree
                            ori_n = ori_tree.nodes.get(n.name)
                            if ori_n: copy_node_props(ori_n, n)

                    # Delete original tree
                    remove_datablock(bpy.data.node_groups, ori_tree)

                    # Create info frames
                    create_info_nodes(new_tree)

        # Remove already copied groups
        for ng in copied_groups:
            remove_datablock(bpy.data.node_groups, ng)

    # Update bake infos for Blender 2.78 or lower
    if is_created_before(2, 79) and is_bl_newer_than(2, 79):

        for image in bpy.data.images:
            bi = image.y_bake_info

            for so in bi.selected_objects:
                o = bpy.data.objects.get(so.object_name)
                if o: so.object = o

            for oo in bi.other_objects:
                o = bpy.data.objects.get(oo.object_name)
                if o: oo.object = o

            for segment in image.yia.segments:
                bi = segment.bake_info

                for so in bi.selected_objects:
                    o = bpy.data.objects.get(so.object_name)
                    if o: so.object = o

                for oo in bi.other_objects:
                    o = bpy.data.objects.get(oo.object_name)
                    if o: oo.object = o

        print('INFO: Bake Info is updated to be able to point directly to object since Blender 2.79')

    print('INFO: ' + get_addon_title() + ' update routine is done in', '{:0.2f}'.format((time.time() - T) * 1000), 'ms!')

def get_inside_group_update_names(tree, update_names):

    for n in tree.nodes:
        if n.type == 'GROUP' and n.node_tree and n.node_tree.name not in update_names:
            update_names.append(n.node_tree.name)
            update_names = get_inside_group_update_names(n.node_tree, update_names)

    return update_names

def fix_missing_lib_trees(tree, problematic_trees):
    for node in tree.nodes:
        if node.type != 'GROUP' or not node.node_tree: continue
        if node.node_tree.is_missing:
            fixed_trees = [ng for ng in bpy.data.node_groups if ng.name == node.node_tree.name and not ng.is_missing]
            if fixed_trees: 
                if node.node_tree not in problematic_trees:
                    problematic_trees.append(node.node_tree)
                node.node_tree = fixed_trees[0]
        else:
            problematic_trees = fix_missing_lib_trees(node.node_tree, problematic_trees)

    return problematic_trees

def copy_lib_tree_contents(tree, lib_tree, lib_trees):

    # Check for the versions first
    cur_ver = get_lib_revision(tree)
    lib_ver = get_lib_revision(lib_tree)
    if cur_ver >= lib_ver: return

    # Update other libraries inside the tree
    for n in tree.nodes:
        if n.type == 'GROUP' and n.node_tree:
            m = re.match(r'^(~yPL .+?)(?:_Copy?)?(?:\.\d{3}?)?$', n.node_tree.name)
            if not m: continue
            lname = m.group(1)
            ltree = [t for t in lib_trees if re.search(r'^' + re.escape(lname) + r'(?:\.\d{3}?)?$', t.name)]
            if not ltree: continue
            ltree = ltree[0]
            copy_lib_tree_contents(n.node_tree, ltree, lib_trees)       

    valid_nodes = []

    # Create new nodes
    for n in lib_tree.nodes:

        # Skip some nodes
        if (n.name in tree.nodes and (
            n.name.startswith('_') or #  Underscore meant the node stays the same
            (lib_tree.name == HEMI and n.name in {'Normal', 'Vector Transform'}) # Hemi node will keep these nodes
            )): 
            nn = tree.nodes.get(n.name)
            valid_nodes.append(nn)
            continue

        # Remove current node first
        if n.name in tree.nodes:
            tree.nodes.remove(tree.nodes[n.name])

        # Create new node
        new_n = tree.nodes.new(n.bl_idname)
        new_n.name = n.name
        valid_nodes.append(new_n)

        # Checking if sub lib tree already exists
        if n.type == 'GROUP':
            # NOTE: Finding '_Copy' in name is still doing nothing here
            m = re.match(r'^(~yPL .+?)(?:_Copy?)?(?:\.\d{3}?)?$', n.node_tree.name)
            if m:
                lib_name = m.group(1)
                sublib = bpy.data.node_groups.get(lib_name)
                if sublib:
                    new_n.node_tree = sublib

            # Fallback if node tree is not found
            if new_n.node_tree == None:
                new_n.node_tree = n.node_tree

        if n.type not in {'REROUTE'}:
            copy_node_props(n, new_n, extras=['node_tree'])

    # Set parent and location
    for n in lib_tree.nodes:
        nn = tree.nodes.get(n.name)

        if n.parent != None:
            nn_parent = tree.nodes.get(n.parent.name)
            if nn and nn_parent:
                nn.parent = nn_parent
                nn_parent.location = n.parent.location.copy()

        if nn: nn.location = n.location.copy()

    # Remove invalid nodes
    for n in reversed(tree.nodes):
        if n not in valid_nodes:
            tree.nodes.remove(n)

    # Socket props that cannot be copied
    socket_exception_props = ['draw', 'from_socket', 'identifier', 'in_out', 'index', 'init_socket', 'item_type', 'parent', 'position', 'type', 'draw_color', 'is_output']

    # Create new inputs
    cur_input_names = [inp.name for inp in get_tree_inputs(tree)]
    new_input_default_dict = {}
    for inp in get_tree_inputs(lib_tree):
        if inp.name not in cur_input_names:
            description = inp.description if hasattr(inp, 'description') else ''
            ninp = new_tree_input(tree, inp.name, inp.bl_socket_idname, description)
            # NOTE: Reverse is needed because some prop need to be set first, probably not the best solution
            copy_id_props(inp, ninp, socket_exception_props, reverse=True)
            new_input_default_dict[ninp.name] = inp.default_value
        else: cur_input_names.remove(inp.name)

    # Remove remaining inputs
    for inp in reversed(get_tree_inputs(tree)):
        if inp.name in cur_input_names:
            remove_tree_input(tree, inp)
    
    # Create new outputs
    cur_output_names = [outp.name for outp in get_tree_outputs(tree)]
    for outp in get_tree_outputs(lib_tree):
        if outp.name not in cur_output_names:
            description = outp.description if hasattr(outp, 'description') else ''
            noutp = new_tree_output(tree, outp.name, outp.bl_socket_idname, description)
            # NOTE: Reverse is needed because some prop need to be set first, probably not the best solution
            copy_id_props(outp, noutp, socket_exception_props, reverse=True)
        else: cur_output_names.remove(outp.name)

    # Remove remaining outputs
    for outp in reversed(get_tree_outputs(tree)):
        if outp.name in cur_output_names:
            remove_tree_output(tree, outp)

    # TODO: What if socket has different type but same name

    # Reorder inputs and outputs
    if is_bl_newer_than(4):
        for i, item in enumerate(lib_tree.interface.items_tree):
            cur_i = [ci for ci, citem in enumerate(tree.interface.items_tree) if citem.name == item.name and citem.in_out == item.in_out][0]
            if i != cur_i:
                cur_item = tree.interface.items_tree[cur_i]
                tree.interface.move(cur_item, i)
    else:
        # Reorder inputs
        for i, inp in enumerate(lib_tree.inputs):
            cur_i = [ci for ci, cinp in enumerate(tree.inputs) if cinp.name == inp.name][0]
            if i != cur_i:
                tree.inputs.move(cur_i, i)

        # Reorder outputs
        for i, outp in enumerate(lib_tree.outputs):
            cur_i = [ci for ci, coutp in enumerate(tree.outputs) if coutp.name == outp.name][0]
            if i != cur_i:
                tree.outputs.move(cur_i, i)

    # TODO: Check connection after reorders

    # Create links
    for l in lib_tree.links:

        from_node = tree.nodes.get(l.from_node.name)
        to_node = tree.nodes.get(l.to_node.name)

        # Get from socket index
        from_index = -1
        for i, soc in enumerate(l.from_node.outputs):
            if soc == l.from_socket:
                from_index = i
                break

        # Get to socket index
        to_index = -1
        for i, soc in enumerate(l.to_node.inputs):
            if soc == l.to_socket:
                to_index = i
                break

        # Create the link
        try: tree.links.new(from_node.outputs[from_index], to_node.inputs[to_index])
        except Exception as e: print(e)

    # Create info frames
    create_info_nodes(tree)

    # Set default value for newly created inputs
    if new_input_default_dict:
        for ng in bpy.data.node_groups:
            for n in ng.nodes:
                if n.type == 'GROUP' and n.node_tree and n.node_tree == tree:
                    for name, default_value in new_input_default_dict.items():
                        n.inputs[name].default_value = default_value
        for mat in bpy.data.materials:
            if not mat.node_tree: continue
            for n in mat.node_tree.nodes:
                if n.type == 'GROUP' and n.node_tree and n.node_tree == tree:
                    for name, default_value in new_input_default_dict.items():
                        n.inputs[name].default_value = default_value

@persistent
def update_node_tree_libs(name):
    T = time.time()

    filepaths = []
    filepaths.append(get_addon_filepath() + "lib.blend")
    if is_bl_newer_than(2, 81): filepaths.append(get_addon_filepath() + "lib_281.blend")
    if is_bl_newer_than(2, 82): filepaths.append(get_addon_filepath() + "lib_282.blend")

    for fp in filepaths:
        if bpy.data.filepath == fp: return

    tree_names = []
    existing_lib_names = []
    existing_actual_names = []
    missing_groups = []

    for ng in bpy.data.node_groups:

        if hasattr(ng, 'is_missing') and ng.is_missing:
            missing_groups.append(ng.name)
            print("INFO: '" + ng.name + "' is missing! Trying to reload it from library again...")
            continue

        m = re.match(r'^(~yPL .+?)(?:_Copy?)?(?:\.\d{3}?)?$', ng.name)
        if not m: continue
        if m.group(1) not in existing_lib_names:
            existing_lib_names.append(m.group(1))
        if ng.name not in existing_actual_names:
            existing_actual_names.append(ng.name)

    # Fix missing groups
    if any(missing_groups):

        # Load missing node groups
        for fp in filepaths:
            with bpy.data.libraries.load(fp) as (data_from, data_to):
                for ng in data_from.node_groups:
                    if ng not in missing_groups: continue
                    fixed_trees = [n for n in bpy.data.node_groups if n.name == ng and not n.is_missing]
                    if not fixed_trees:
                        data_to.node_groups.append(ng)

        # Fix missing trees
        problematic_trees = []
        for ng in bpy.data.node_groups:
            if hasattr(ng, 'yp') and ng.yp.is_ypaint_node:
                problematic_trees = fix_missing_lib_trees(ng, problematic_trees)

        # Remove problematic trees
        for pt in problematic_trees:
            remove_datablock(bpy.data.node_groups, pt)

    if not existing_lib_names: return

    # Load node groups
    for fp in filepaths:
        with bpy.data.libraries.load(fp) as (data_from, data_to):
            from_ngs = data_from.node_groups
            to_ngs = data_to.node_groups
            for ng in from_ngs:
                if ng in existing_lib_names:
                    tree_names.append(ng)
                    to_ngs.append(ng)

    update_names = []
    lib_trees = []

    for name in tree_names:

        lib_tree = [n for n in bpy.data.node_groups if re.search(r'^' + re.escape(name) + r'(?:\.\d{3}?)?$', n.name) and n.name not in existing_actual_names]
        if lib_tree: lib_tree = lib_tree[0]
        else: continue
        lib_trees.append(lib_tree)

        cur_trees = [n for n in bpy.data.node_groups if re.search(r'^' + re.escape(name) + r'(?:_Copy?)?(?:\.\d{3}?)?$', n.name) and n.name in existing_actual_names]

        for cur_tree in cur_trees:
            # Check lib tree revision
            cur_ver = get_lib_revision(cur_tree)
            lib_ver = get_lib_revision(lib_tree)

            if lib_ver > cur_ver:

                if name not in update_names:
                    update_names.append(name)

                # Check for group inside group
                update_names = get_inside_group_update_names(lib_tree, update_names)

                # Flip tangent if tangent process is updated to ver 1
                if name == TANGENT_PROCESS and cur_ver == 0 and lib_ver == 1:
                    flip_tangent_sign()

                print('INFO: Updating Node group', name, 'to revision', str(lib_ver) + '!')

    for name in tree_names:

        # Get library tree
        lib_tree = [n for n in bpy.data.node_groups if re.search(r'^' + re.escape(name) + r'(?:\.\d{3}?)?$', n.name) and n.name not in existing_actual_names]
        if lib_tree: lib_tree = lib_tree[0]
        else: continue

        if name not in update_names: continue

        if lib_tree.name != name:
            cur_tree = bpy.data.node_groups.get(name)
            copy_lib_tree_contents(cur_tree, lib_tree, lib_trees)
        else:

            #cur_trees = [n for n in bpy.data.node_groups if n.name.startswith(name) and n.name != name]
            cur_trees = [n for n in bpy.data.node_groups if re.search(r'^' + re.escape(name) + r'(?:_Copy?)?(?:\.\d{3}?)?$', n.name) and n.name in existing_actual_names]

            for cur_tree in cur_trees:

                used_nodes = []
                parent_trees = []

                # Search for tree usages
                for mat in bpy.data.materials:
                    if not mat.node_tree: continue
                    for node in mat.node_tree.nodes:
                        if node.type == 'GROUP' and node.node_tree == cur_tree:
                            used_nodes.append(node)
                            parent_trees.append(mat.node_tree)

                for group in bpy.data.node_groups:
                    for node in group.nodes:
                        if node.type == 'GROUP' and node.node_tree == cur_tree:
                            used_nodes.append(node)
                            parent_trees.append(group)

                if used_nodes:

                    lib_ver = get_lib_revision(lib_tree)

                    for i, node in enumerate(used_nodes):
                        cur_tree = node.node_tree
                        cur_ver = get_lib_revision(cur_tree)

                        copy_lib_tree_contents(cur_tree, lib_tree, lib_trees)

                        # Hemi revision 1 has normal input
                        if name == HEMI and cur_ver == 0 and lib_ver == 1:
                            geom = parent_trees[i].nodes.get(GEOMETRY)
                            if geom: parent_trees[i].links.new(geom.outputs['Normal'], node.inputs['Normal'])

    # Remove lib trees
    for lib_tree in lib_trees:
        remove_datablock(bpy.data.node_groups, lib_tree)

    # Remove temporary libraries (Doesn't work with Blender 2.79)
    if is_bl_newer_than(2, 80):
        for l in reversed(bpy.data.libraries):
            if l.filepath in filepaths:
                bpy.data.batch_remove(ids=(l,))

    print('INFO: ' + get_addon_title() + ' Node group libraries are checked in', '{:0.2f}'.format((time.time() - T) * 1000), 'ms!')

class YUpdateYPTrees(bpy.types.Operator):
    bl_idname = "wm.y_update_yp_trees"
    bl_label = "Update " + get_addon_title() + " Node Groups"
    bl_description = "Update " + get_addon_title() + " node groups to newest version"
    bl_options = {'REGISTER', 'UNDO'}

    @classmethod
    def poll(cls, context):
        return get_active_ypaint_node()

    def execute(self, context):
        update_node_tree_libs('')
        update_routine('')
        return {'FINISHED'}

class YDisableLegacyAlpha(bpy.types.Operator):
    bl_idname = "wm.y_disable_legacy_channel_alpha"
    bl_label = "Disable Legacy Alpha"
    bl_description = "Disable legacy channel's alpha"
    bl_options = {'REGISTER', 'UNDO'}

    @classmethod
    def poll(cls, context):
        return get_active_ypaint_node()

    def execute(self, context):
        node = get_active_ypaint_node()
        yp = node.node_tree.yp

        for ch in yp.channels:
            if ch.enable_alpha:
                ch.enable_alpha = False

        return {'FINISHED'}

class YUpdateRemoveSmoothBump(bpy.types.Operator):
    bl_idname = "wm.y_update_remove_smooth_bump"
    bl_label = "Remove Smooth Bump"
    bl_description = "Smooth(er) bump is no longer supported, remove it to continue"
    bl_options = {'REGISTER', 'UNDO'}

    @classmethod
    def poll(cls, context):
        return get_active_ypaint_node()

    def execute(self, context):
        #update_node_tree_libs('')
        #update_routine('')

        for ng in bpy.data.node_groups:
            if not hasattr(ng, 'yp'): continue
            if not ng.yp.is_ypaint_node: continue

            yp = ng.yp

            height_root_ch = get_root_height_channel(yp)
            if height_root_ch and height_root_ch.enable_smooth_bump:

                # Get object dimension and volume
                dimension = None
                volume = None
                mats = get_materials_using_yp(yp)
                mat = mats[0] if len(mats) > 0 else None
                if mat:
                    objs = get_all_objects_with_same_materials(mat)
                    if objs:
                        dimensions = 0
                        volumes = 0
                        for obj in objs:
                            volumes += (obj.dimensions.x + obj.dimensions.y + obj.dimensions.z) / 3
                            dimensions += obj.dimensions.x * obj.dimensions.y * obj.dimensions.z
                        dimension = dimensions / len(objs)
                        volume = volumes / len(objs)

                    # Check if material use subsurface scattering
                    sss_enabled = False
                    outp = get_material_output(mat)
                    bsdf = get_closest_bsdf_backward(outp, ['BSDF_PRINCIPLED'])
                    if bsdf:
                        inp = bsdf.inputs.get('Subsurface Weight') if is_bl_newer_than(4) else bsdf.inputs.get('Subsurface')
                        if inp and (inp.default_value > 0.0 or len(inp.links) > 0):
                            sss_enabled = True
                
                for layer in yp.layers:
                    height_ch = get_height_channel(layer)
                    if height_ch and dimension != None and volume != None:

                        # NOTE: Smooth bump is originally tested on default cube, which has volume of 8 blender units and dimension of 2
                        # These values are fine tuned to closer results based on old models
                        multiplier = 1
                        if layer.type == 'COLOR' and height_ch.enable_transition_bump and sss_enabled:
                            multiplier = volume / 16
                        elif layer.type == 'IMAGE' and not height_root_ch.enable_subdiv_setup:
                            multiplier = dimension / 2
                        elif layer.type == 'NOISE' and sss_enabled: 
                            multiplier = volume / 32
                        elif layer.type != 'IMAGE': 
                            multiplier = volume / 8

                        height = get_entity_prop_value(height_ch, 'bump_distance')
                        set_entity_prop_value(height_ch, 'bump_distance', height * multiplier)
                        height = get_entity_prop_value(height_ch, 'transition_bump_distance')
                        set_entity_prop_value(height_ch, 'transition_bump_distance', height * multiplier)

                height_root_ch.enable_smooth_bump = False
                print("INFO: Smooth bump on "+ng.name+" is now disabled!")

        return {'FINISHED'}

def register():
    bpy.utils.register_class(YUpdateYPTrees)
    bpy.utils.register_class(YDisableLegacyAlpha)
    bpy.utils.register_class(YUpdateRemoveSmoothBump)

    bpy.app.handlers.load_post.append(update_node_tree_libs)
    bpy.app.handlers.load_post.append(update_routine)

def unregister():
    bpy.utils.unregister_class(YUpdateYPTrees)
    bpy.utils.unregister_class(YDisableLegacyAlpha)
    bpy.utils.unregister_class(YUpdateRemoveSmoothBump)

    bpy.app.handlers.load_post.remove(update_node_tree_libs)
    bpy.app.handlers.load_post.remove(update_routine)<|MERGE_RESOLUTION|>--- conflicted
+++ resolved
@@ -1030,7 +1030,16 @@
                         height_ch.enable_transition_bump = False
                         height_ch.enable_transition_bump = True
 
-<<<<<<< HEAD
+    # Version 2.3.6 will remove the remains of mistakenly baked fake lighting layers/masks
+    # NOTE: The function won't run because version 2.3.6 is not finalized yet
+    if False and version_tuple(yp.version) < (2, 3, 6):
+        for layer in yp.layers:
+            ltree = get_tree(layer)
+            for n in ltree.nodes:
+                if n.type == 'TEX_IMAGE' and n.image and len(n.outputs[0].links) == 0 and 'Fake Lighting' in n.image.name and ' Temp' in n.image.name:
+                    print('INFO: Unused image named \''+n.image.name+'\' is removed!')
+                    simple_remove_node(ltree, n)
+
     # Version 2.4.0 has new alpha channel system
     if version_tuple(yp.version) < (2, 4, 0):
 
@@ -1121,17 +1130,6 @@
                     else: layer_color_ch.enable = False
 
                     layer_alpha_ch.enable = True
-=======
-    # Version 2.3.6 will remove the remains of mistakenly baked fake lighting layers/masks
-    # NOTE: The function won't run because version 2.3.6 is not finalized yet
-    if False and version_tuple(yp.version) < (2, 3, 6):
-        for layer in yp.layers:
-            ltree = get_tree(layer)
-            for n in ltree.nodes:
-                if n.type == 'TEX_IMAGE' and n.image and len(n.outputs[0].links) == 0 and 'Fake Lighting' in n.image.name and ' Temp' in n.image.name:
-                    print('INFO: Unused image named \''+n.image.name+'\' is removed!')
-                    simple_remove_node(ltree, n)
->>>>>>> 816c77cb
 
     # SECTION II: Updates based on the blender version
 
