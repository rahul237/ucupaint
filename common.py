import bpy, os, sys, re, numpy, math, pathlib, string, random
import bpy_extras.image_utils
from mathutils import *
from bpy.app.handlers import persistent

BLENDER_28_GROUP_INPUT_HACK = False

MAX_VERTEX_DATA = 8

LAYERGROUP_PREFIX = '~yP Layer '
MASKGROUP_PREFIX = '~yP Mask '

INFO_PREFIX = '__yp_info_'

TREE_START = 'Group Input'
TREE_END = 'Group Output'
ONE_VALUE = 'One Value'
ZERO_VALUE = 'Zero Value'

BAKED_PARALLAX = 'Baked Parallax'
BAKED_PARALLAX_FILTER = 'Baked Parallax Filter'

TEXCOORD = 'Texture Coordinate'
GEOMETRY = 'Geometry'

PARALLAX_PREP_SUFFIX = ' Parallax Preparation'
PARALLAX = 'Parallax'

MOD_TREE_START = '__mod_start'
MOD_TREE_END = '__mod_end'

HEIGHT_MAP = 'Height Map'

START_UV = ' Start UV'
DELTA_UV = ' Delta UV'
CURRENT_UV = ' Current UV'

LAYER_VIEWER = '_Layer Viewer'
LAYER_ALPHA_VIEWER = '_Layer Alpha Viewer'
EMISSION_VIEWER = 'Emission Viewer'

ITERATE_GROUP = '~yP Iterate Parallax Group'
PARALLAX_DIVIDER = 4

FLOW_VCOL = '__flow_'

COLOR_ID_VCOL_NAME = '__yp_color_id'

BUMP_MULTIPLY_TWEAK = 5

def blend_type_items(self, context):
    items = [
        ("MIX", "Mix", ""),
        ("ADD", "Add", ""),
        ("SUBTRACT", "Subtract", ""),
        ("MULTIPLY", "Multiply", ""),
        ("SCREEN", "Screen", ""),
        ("OVERLAY", "Overlay", ""),
        ("DIFFERENCE", "Difference", ""),
        ("DIVIDE", "Divide", ""),
        ("DARKEN", "Darken", ""),
        ("LIGHTEN", "Lighten", ""),
        ("HUE", "Hue", ""),
        ("SATURATION", "Saturation", ""),
        ("VALUE", "Value", ""),
        ("COLOR", "Color", ""),
        ("SOFT_LIGHT", "Soft Light", ""),
        ("LINEAR_LIGHT", "Linear Light", ""),
        ("DODGE", "Dodge", ""),
        ("BURN", "Burn", ""),
    ]

    if is_bl_newer_than(3, 5):
        items.append(("EXCLUSION", "Exclusion", ""))

    return items

blend_type_labels = {
    "MIX" : "Mix",
    "ADD" : "Add",
    "SUBTRACT" : "Subtract",
    "MULTIPLY" : "Multiply",
    "SCREEN" : "Screen",
    "OVERLAY" : "Overlay",
    "DIFFERENCE" : "Difference",
    "DIVIDE" : "Divide",
    "DARKEN" : "Darken",
    "LIGHTEN" : "Lighten",
    "HUE" : "Hue",
    "SATURATION" : "Saturation",
    "VALUE" : "Value",
    "COLOR" : "Color",
    "SOFT_LIGHT" : "Soft Light",
    "LINEAR_LIGHT" : "Linear Light",
    "DODGE" : "Dodge",
    "BURN" : "Burn",
    "EXCLUSION" : "Exclusion",
}

def mask_blend_type_items(self, context):
    items = [
        ("MIX", "Replace", ""),
        ("ADD", "Add", ""),
        ("SUBTRACT", "Subtract", ""),
        ("MULTIPLY", "Multiply", ""),
        ("SCREEN", "Screen", ""),
        ("OVERLAY", "Overlay", ""),
        ("DIFFERENCE", "Difference", ""),
        ("DIVIDE", "Divide", ""),
        ("DARKEN", "Darken", ""),
        ("LIGHTEN", "Lighten", ""),
        ("HUE", "Hue", ""),
        ("SATURATION", "Saturation", ""),
        ("VALUE", "Value", ""),
        ("COLOR", "Color", ""),
        ("SOFT_LIGHT", "Soft Light", ""),
        ("LINEAR_LIGHT", "Linear Light", ""),
        ("DODGE", "Dodge", ""),
        ("BURN", "Burn", ""),
    ]

    if is_bl_newer_than(3, 5):
        items.append(("EXCLUSION", "Exclusion", ""))

    return items

voronoi_feature_items = (
    ("F1", "F1", "Compute and return the distance to the closest feature point as well as its position and color"),
    ("F2", "F2", "Compute and return the distance to the second closest feature point as well as its position and color."),
    ("SMOOTH_F1", "Smooth F1", "Compute and return a smooth version of F1."), 
    ("DISTANCE_TO_EDGE", "Distance to Edge", "Compute and return the distance to the edges of the Voronoi cells."), 
    ("N_SPHERE_RADIUS", "N-Sphere Radius", "Compute and return the radius of the n-sphere inscribed in the Voronoi cells. In other words, it is half the distance between the closest feature point and the feature point closest to it.")
)

def entity_input_items(self, context):
    yp = self.id_data.yp
    entity = self

    m = re.match(r'yp\.layers\[(\d+)\]\.channels\[(\d+)\]', entity.path_from_id())
    if m: entity = yp.layers[int(m.group(1))]

    items = []

    if entity.type not in layer_type_labels:
        items.append(('RGB', 'RGB', ''))
        items.append(('ALPHA', 'Alpha', ''))
    else:
        label = layer_type_labels[entity.type]

        if is_bl_newer_than(2, 81) and entity.type == 'VORONOI':
            items.append(('RGB', label + ' Color', ''))
            items.append(('ALPHA', label + ' Distance', ''))
        elif entity.type == 'GABOR':
            items.append(('RGB', label + ' Value', ''))
            items.append(('ALPHA', label + ' Phase', ''))
        elif entity.type == 'VCOL':
            items.append(('RGB', label, ''))
            items.append(('ALPHA', label + ' Alpha', ''))
            items.append(('R', label + ' Red', ''))
            items.append(('G', label + ' Green', ''))
            items.append(('B', label + ' Blue', ''))
        elif entity.type == 'IMAGE':
            items.append(('RGB', label + ' Color', ''))
            items.append(('ALPHA', label + ' Alpha', ''))
        else:
            items.append(('RGB', label + ' Color', ''))
            items.append(('ALPHA', label + ' Factor', ''))
        
    return items

COLORID_TOLERANCE = 0.003906 # 1/256

TEMP_UV = '~TL Temp Paint UV'

TANGENT_SIGN_PREFIX = '__tsign_'

neighbor_directions = ['n', 's', 'e', 'w']

normal_blend_items = (
    ('MIX', 'Mix', ''),
    ('OVERLAY', 'Add', ''),
    ('COMPARE', 'Compare Height', '')
)

normal_blend_labels = {
        'MIX' : 'Mix',
        'OVERLAY' : 'Overlay',
        'COMPARE' : 'Compare Height',
        }

normal_space_items = (
    ('TANGENT', 'Tangent Space', 'Tangent space normal mapping'),
    ('OBJECT', 'Object Space', 'Object space normal mapping'),
    ('WORLD', 'World Space', 'World space normal mapping'),
    ('BLENDER_OBJECT', 'Blender Object Space', 'Object space normal mapping, compatible with Blender render baking'),
    ('BLENDER_WORLD', 'Blender World Space', 'World space normal mapping, compatible with Blender render baking'),
)

height_blend_items = (
    ('REPLACE', 'Replace', ''),
    ('COMPARE', 'Compare', ''),
    ('ADD', 'Add', ''),
)

normal_type_labels = {
        'BUMP_MAP' : 'Bump',
        'NORMAL_MAP' : 'Normal',
        'BUMP_NORMAL_MAP' : 'Bump + Normal',
        'VECTOR_DISPLACEMENT_MAP' : 'Vector Displacement',
        }

layer_type_items = (
    ('IMAGE', 'Image', ''),
    ('BRICK', 'Brick', ''),
    ('CHECKER', 'Checker', ''),
    ('GRADIENT', 'Gradient', ''),
    ('MAGIC', 'Magic', ''),
    ('MUSGRAVE', 'Musgrave', ''),
    ('NOISE', 'Noise', ''),
    ('VORONOI', 'Voronoi', ''),
    ('WAVE', 'Wave', ''),
    ('VCOL', 'Vertex Color', ''),
    ('BACKGROUND', 'Background', ''),
    ('COLOR', 'Solid Color', ''),
    ('GROUP', 'Group', ''),
    ('HEMI', 'Fake Lighting', ''),
    ('GABOR', 'Gabor', ''),
    ('EDGE_DETECT', 'Edge Detect', ''),
    ('AO', 'Ambient Occlusion', ''),
)

mask_type_items = (
    ('IMAGE', 'Image', ''),
    ('BRICK', 'Brick', ''),
    ('CHECKER', 'Checker', ''),
    ('GRADIENT', 'Gradient', ''),
    ('MAGIC', 'Magic', ''),
    ('MUSGRAVE', 'Musgrave', ''),
    ('NOISE', 'Noise', ''),
    ('VORONOI', 'Voronoi', ''),
    ('WAVE', 'Wave', ''),
    ('VCOL', 'Vertex Color', ''),
    ('HEMI', 'Fake Lighting', ''),
    ('OBJECT_INDEX', 'Object Index', ''),
    ('COLOR_ID', 'Color ID', ''),
    ('BACKFACE', 'Backface', ''),
    ('EDGE_DETECT', 'Edge Detect', ''),
    ('MODIFIER', 'Modifier', ''),
    ('GABOR', 'Gabor', ''),
    ('AO', 'Ambient Occlusion', ''),
)

channel_override_type_items = (
    ('DEFAULT', 'Default', ''),
    ('IMAGE', 'Image', ''),
    ('BRICK', 'Brick', ''),
    ('CHECKER', 'Checker', ''),
    ('GRADIENT', 'Gradient', ''),
    ('MAGIC', 'Magic', ''),
    ('MUSGRAVE', 'Musgrave', ''),
    ('NOISE', 'Noise', ''),
    ('VORONOI', 'Voronoi', ''),
    ('WAVE', 'Wave', ''),
    ('VCOL', 'Vertex Color', ''),
    ('GABOR', 'Gabor', ''),
)

# Override 1 will only use default value or image for now
channel_override_1_type_items = (
    ('DEFAULT', 'Default', ''),
    ('IMAGE', 'Image', ''),
)

hemi_space_items = (
    ('WORLD', 'World Space', ''),
    ('OBJECT', 'Object Space', ''),
    ('CAMERA', 'Camera Space', ''),
)

layer_type_labels = {
    'IMAGE' : 'Image',
    'BRICK' : 'Brick',
    'CHECKER' : 'Checker',
    'GRADIENT' : 'Gradient',
    'MAGIC' : 'Magic',
    'MUSGRAVE' : 'Musgrave',
    'NOISE' : 'Noise',
    'VORONOI' : 'Voronoi',
    'WAVE' : 'Wave',
    'VCOL' : 'Vertex Color',
    'BACKGROUND' : 'Background',
    'COLOR' : 'Solid Color',
    'GROUP' : 'Group',
    'HEMI' : 'Fake Lighting',
    'GABOR' : 'Gabor',
    'EDGE_DETECT' : 'Edge Detect',
    'AO' : 'Ambient Occlusion',
}

mask_type_labels = {
    'IMAGE' : 'Image',
    'BRICK' : 'Brick',
    'CHECKER' : 'Checker',
    'GRADIENT' : 'Gradient',
    'MAGIC' : 'Magic',
    'MUSGRAVE' : 'Musgrave',
    'NOISE' : 'Noise',
    'VORONOI' : 'Voronoi',
    'WAVE' : 'Wave',
    'VCOL' : 'Vertex Color',
    'HEMI' : 'Fake Lighting',
    'OBJECT_INDEX' : 'Object Index',
    'COLOR_ID' : 'Color ID',
    'BACKFACE' : 'Backface',
    'EDGE_DETECT' : 'Edge Detect',
    'MODIFIER' : 'Modifier',
    'GABOR' : 'Gabor',
    'AO' : 'Ambient Occlusion',
}

bake_type_items = (
    ('AO', 'Ambient Occlusion', ''),
    ('POINTINESS', 'Pointiness', ''),
    ('CAVITY', 'Cavity', ''),
    ('DUST', 'Dust', ''),
    ('PAINT_BASE', 'Paint Base', ''),

    ('BEVEL_NORMAL', 'Bevel Normal', ''),
    ('BEVEL_MASK', 'Bevel Grayscale', ''),

    ('MULTIRES_NORMAL', 'Multires Normal', ''),
    ('MULTIRES_DISPLACEMENT', 'Multires Displacement', ''),

    ('OTHER_OBJECT_NORMAL', 'Other Objects Normal', 'Other object\'s normal'),
    ('OTHER_OBJECT_EMISSION', 'Other Objects Color', 'Other object\'s color'),
    ('OTHER_OBJECT_CHANNELS', 'Other Objects Channels', 'Other object\'s Ucupaint channels'),

    ('SELECTED_VERTICES', 'Selected Vertices/Edges/Faces', ''),

    ('FLOW', 'Flow Map based on straight UVMap', ''),

    ('OBJECT_SPACE_NORMAL', 'Object Space Normal', ''),
)

image_resolution_items = (
    ('512', "512", 'Create a 512x512 texture image'),
    ('1024', "1024", 'Create a 1024x1024 texture image'),
    ('2048', "2048", 'Create a 2048x2048 texture image'),
    ('4096', "4096", 'Create a 4096x4096 texture image'),
)

channel_override_labels = {
    'DEFAULT' : 'Default',
    'IMAGE' : 'Image',
    'BRICK' : 'Brick',
    'CHECKER' : 'Checker',
    'GRADIENT' : 'Gradient',
    'MAGIC' : 'Magic',
    'MUSGRAVE' : 'Musgrave',
    'NOISE' : 'Noise',
    'VORONOI' : 'Voronoi',
    'WAVE' : 'Wave',
    'VCOL' : 'Vertex Color',
    'HEMI' : 'Fake Lighting',
    'GABOR' : 'Gabor',
}

bake_type_labels = {
    'AO' : 'Ambient Occlusion',
    'POINTINESS': 'Pointiness',
    'CAVITY': 'Cavity',
    'DUST': 'Dust',
    'PAINT_BASE': 'Paint Base',

    'BEVEL_NORMAL': 'Bevel Normal',
    'BEVEL_MASK': 'Bevel Grayscale',

    'MULTIRES_NORMAL': 'Multires Normal',
    'MULTIRES_DISPLACEMENT': 'Multires Displacement',

    'OTHER_OBJECT_NORMAL': 'Other Objects Normal',
    'OTHER_OBJECT_EMISSION': 'Other Objects Color',
    'OTHER_OBJECT_CHANNELS': 'Other Objects Channels',

    'SELECTED_VERTICES': 'Selected Vertices',

    'FLOW': 'Flow',

    'OBJECT_SPACE_NORMAL' : 'Object Space Normal'
}

bake_type_suffixes = {
    'AO' : 'AO',
    'POINTINESS': 'Pointiness',
    'CAVITY': 'Cavity',
    'DUST': 'Dust',
    'PAINT_BASE': 'Paint Base',

    'BEVEL_NORMAL': 'Bevel Normal',
    'BEVEL_MASK': 'Bevel Grayscale',

    'MULTIRES_NORMAL': 'Normal Multires',
    'MULTIRES_DISPLACEMENT': 'Displacement Multires',

    'OTHER_OBJECT_NORMAL': 'OO Normal',
    'OTHER_OBJECT_EMISSION': 'OO Color',
    'OTHER_OBJECT_CHANNELS': 'OO Channel',

    'SELECTED_VERTICES': 'Selected Vertices',

    'FLOW': 'Flow',

    'OBJECT_SPACE_NORMAL' : 'Object Space Normal'
}

texcoord_lists = [
    'Generated',
    'Normal',
    #'UV',
    'Object',
    'Camera',
    'Window',
    'Reflection',
]

texcoord_type_items = (
    ('Generated', 'Generated', ''),
    ('Normal', 'Normal', ''),
    ('UV', 'UV', ''),
    ('Object', 'Object', ''),
    ('Camera', 'Camera', ''),
    ('Window', 'Window', ''),
    ('Reflection', 'Reflection', ''),
    ('Decal', 'Decal', ''),
)

mask_texcoord_type_items = (
    ('Generated', 'Generated', ''),
    ('Normal', 'Normal', ''),
    ('UV', 'UV', ''),
    ('Object', 'Object', ''),
    ('Camera', 'Camera', ''),
    ('Window', 'Window', ''),
    ('Reflection', 'Reflection', ''),
    ('Decal', 'Decal', ''),
    ('Layer', 'Use Layer Vector', ''),
)

interpolation_type_items = (
    ('Linear', 'Linear', 'Linear interpolation.'),
    ('Closest', 'Closest', 'No interpolation (sample closest texel).'),
    ('Cubic', 'Cubic', 'Cubic interpolation.'),
)

channel_socket_input_bl_idnames = {
    'RGB': 'NodeSocketColor',
    'VALUE': 'NodeSocketFloatFactor',
    'NORMAL': 'NodeSocketVector',
}

channel_socket_output_bl_idnames = {
    'RGB': 'NodeSocketColor',
    'VALUE': 'NodeSocketFloat',
    'NORMAL': 'NodeSocketVector',
}

possible_object_types = {
    'MESH',
    'META',
    'CURVE',
    'CURVES',
    'SURFACE',
    'FONT'
}

texture_node_types = {
    'TEX_IMAGE',
    'TEX_BRICK',
    'TEX_ENVIRONMENT',
    'TEX_CHECKER',
    'TEX_GRADIENT',
    'TEX_MAGIC',
    'TEX_MUSGRAVE',
    'TEX_NOISE',
    'TEX_POINTDENSITY',
    'TEX_SKY',
    'TEX_VORONOI',
    'TEX_WAVE',
}

layer_node_bl_idnames = {
    'IMAGE' : 'ShaderNodeTexImage',
    'ENVIRONMENT' : 'ShaderNodeTexEnvironment',
    'BRICK' : 'ShaderNodeTexBrick',
    'CHECKER' : 'ShaderNodeTexChecker',
    'GRADIENT' : 'ShaderNodeTexGradient',
    'MAGIC' : 'ShaderNodeTexMagic',
    'MUSGRAVE' : 'ShaderNodeTexMusgrave',
    'NOISE' : 'ShaderNodeTexNoise',
    'POINT_DENSITY' : 'ShaderNodeTexPointDensity',
    'SKY' : 'ShaderNodeTexSky',
    'VORONOI' : 'ShaderNodeTexVoronoi',
    'WAVE' : 'ShaderNodeTexWave',
    'VCOL' : 'ShaderNodeAttribute',
    'BACKGROUND' : 'NodeGroupInput',
    'COLOR' : 'ShaderNodeRGB',
    'GROUP' : 'NodeGroupInput',
    'HEMI' : 'ShaderNodeGroup',
    'OBJECT_INDEX' : 'ShaderNodeGroup',
    'COLOR_ID' : 'ShaderNodeGroup',
    'BACKFACE' : 'ShaderNodeNewGeometry',
    'EDGE_DETECT' : 'ShaderNodeGroup',
    'GABOR' : 'ShaderNodeTexGabor',
    'MODIFIER' : 'ShaderNodeGroup',
    'AO' : 'ShaderNodeAmbientOcclusion',
}

io_suffix = {
    'GROUP' : ' Group',
    'BACKGROUND' : ' Background',
    'ALPHA' : ' Alpha',
    'DISPLACEMENT' : ' Displacement',
    'HEIGHT' : ' Height',
    'MAX_HEIGHT' : ' Max Height',
    'VDISP' : ' Vector Displacement',
    'HEIGHT_ONS' : ' Height ONS',
    'HEIGHT_EW' : ' Height EW',
    'UV' : ' UV',
    'TANGENT' : ' Tangent',
    'BITANGENT' : ' Bitangent',
    'HEIGHT_N' : ' Height N',
    'HEIGHT_S' : ' Height S',
    'HEIGHT_E' : ' Height E',
    'HEIGHT_W' : ' Height W',
}

io_names = {
    'Generated' : 'Texcoord Generated',
    'Object' : 'Texcoord Object',
    'Normal' : 'Texcoord Normal',
    'Camera' : 'Texcoord Camera',
    'Window' : 'Texcoord Window',
    'Reflection' : 'Texcoord Reflection',
    'Decal' : 'Texcoord Object',
}

math_method_items = (
    ("ADD", "Add", ""),
    ("SUBTRACT", "Subtract", ""),
    ("MULTIPLY", "Multiply", ""),
    ("DIVIDE", "Divide", ""),
    ("POWER", "Power", ""),
    ("LOGARITHM", "Logarithm", ""),
)

vcol_domain_items = (
    ('POINT', 'Vertex', ''),
    ('CORNER', 'Face Corner', ''),
)

vcol_data_type_items = (
    ('FLOAT_COLOR', 'Color', ''),
    ('BYTE_COLOR', 'Byte Color', ''),
)

limited_mask_blend_types = {
    'ADD',
    'DIVIDE',
    'SCREEN',
    'MIX',
    'DIFFERENCE',
    'LIGHTEN',
    'VALUE',
    'LINEAR_LIGHT',
}

eraser_names = {
    'TEXTURE_PAINT' : 'Eraser Tex',
    'VERTEX_PAINT' : 'Eraser Vcol',
    'SCULPT' : 'Eraser Paint',
}

tex_eraser_asset_names = [
    'Erase Hard',
    'Erase Hard Pressure',
    'Erase Soft'
]

tex_default_brushes = [
    'Airbrush',
    'Paint Hard',
    'Paint Hard Pressure',
    'Paint Soft',
    'Paint Soft Pressure',
]

rgba_letters = ['r', 'g', 'b', 'a']
nsew_letters = ['n', 's', 'e', 'w']

TEXCOORD_IO_PREFIX = 'Texcoord '
PARALLAX_MIX_PREFIX = 'Parallax Mix '
PARALLAX_DELTA_PREFIX = 'Parallax Delta '
PARALLAX_CURRENT_PREFIX = 'Parallax Current '
PARALLAX_CURRENT_MIX_PREFIX = 'Parallax Current Mix '

CACHE_TANGENT_IMAGE_SUFFIX = '_YP_CACHE_TANGENT'
CACHE_BITANGENT_IMAGE_SUFFIX = '_YP_CACHE_BITANGENT'

GAMMA = 2.2

valid_image_extensions = [".jpg",".gif",".png",".tga", ".jpeg", ".mp4", ".webp"]

class dotdict(dict):
    """dot.notation access to dictionary attributes"""
    __getattr__ = dict.get
    __setattr__ = dict.__setitem__
    __delattr__ = dict.__delitem__

def version_tuple(version_string):
    return tuple(map(int, version_string.split('.'))) if version_string != '' else (0, 0, 0)

def get_manifest():
    import tomllib
    # Load manifest file
    with open(get_addon_filepath() + 'blender_manifest.toml', 'rb') as f:
        manifest = tomllib.load(f)
    return manifest

def get_addon_name():
    return os.path.basename(os.path.dirname(bpy.path.abspath(__file__)))

def get_addon_title():
    if not is_bl_newer_than(4, 2):
        bl_info = sys.modules[get_addon_name()].bl_info
        return bl_info['name']

    manifest = get_manifest()
    return manifest['name']

def get_addon_warning():
    if not is_bl_newer_than(4, 2):
        bl_info = sys.modules[get_addon_name()].bl_info
        return bl_info['warning']

    return ''

def get_alpha_suffix():
    if not is_bl_newer_than(4, 2):
        bl_info = sys.modules[get_addon_name()].bl_info
        if 'Alpha' in bl_info['warning']:
            return ' Alpha'
        elif 'Beta' in bl_info['warning']:
            return ' Beta'

    return ''

def get_current_version_str():
    if not is_bl_newer_than(4, 2):
        bl_info = sys.modules[get_addon_name()].bl_info
        return str(bl_info['version']).replace(', ', '.').replace('(','').replace(')','')

    manifest = get_manifest()
    return manifest['version']

def get_current_blender_version_str():
    return str(bpy.app.version).replace(', ', '.').replace('(','').replace(')','')

def get_current_version():
    if not is_bl_newer_than(4, 2):
        bl_info = sys.modules[get_addon_name()].bl_info
        return bl_info['version']

    manifest = get_manifest()
    return tuple(map(int, manifest['version'].split('.')))

def is_online():
    return not is_bl_newer_than(4, 2) or bpy.app.online_access

def is_bl_newer_than(major, minor=0, patch=0):
    return bpy.app.version >= (major, minor, patch)

def is_bl_equal(major, minor=None, patch=None):
    if minor == None and patch == None:
        return bpy.app.version[0] == major
    elif patch == None:
        return bpy.app.version[:2] == (major, minor)
    else:
        return bpy.app.version == (major, minor, patch)

def is_created_before(major, minor=0, patch=0):
    return bpy.data.version < (major, minor, patch)

def get_bpytypes():
    if not is_bl_newer_than(2, 77):
        import bpy_types
        return bpy_types.bpy_types
    return bpy.types

def get_srgb_name():
    names = bpy.types.Image.bl_rna.properties['colorspace_settings'].fixed_type.properties['name'].enum_items.keys()
    if 'sRGB' not in names:

        # Try 'srgb' prefix
        for name in names:
            if name.lower().startswith('srgb'):
                return name

        # Check srgb name by creating new 8-bit image
        ypprops = bpy.context.window_manager.ypprops

        if ypprops.custom_srgb_name == '':
            temp_image = bpy.data.images.new('temmmmp', width=1, height=1, alpha=False, float_buffer=False)
            ypprops.custom_srgb_name = temp_image.colorspace_settings.name
            remove_datablock(bpy.data.images, temp_image)

        return ypprops.custom_srgb_name

    return 'sRGB'

def get_noncolor_name():
    names = bpy.types.Image.bl_rna.properties['colorspace_settings'].fixed_type.properties['name'].enum_items.keys()
    if 'Non-Color' not in names:

        # Try 'raw' name
        for name in names:
            if name.lower() == 'raw':
                return name

        # Check non-color name by creating new float image
        ypprops = bpy.context.window_manager.ypprops

        if ypprops.custom_noncolor_name == '':
            temp_image = bpy.data.images.new('temmmmp', width=1, height=1, alpha=False, float_buffer=True)
            ypprops.custom_noncolor_name = temp_image.colorspace_settings.name
            remove_datablock(bpy.data.images, temp_image)

        return ypprops.custom_noncolor_name

    return 'Non-Color'

def get_linear_color_name():
    names = bpy.types.Image.bl_rna.properties['colorspace_settings'].fixed_type.properties['name'].enum_items.keys()
    linear_name = 'Linear Rec.709' if is_bl_newer_than(4) else 'Linear'

    if linear_name not in names:

        # Try to get 'linear' in a name
        for name in names:
            if 'linear' in name.lower():
                linear_name = name
                break

    return linear_name

def remove_datablock(blocks, block, user=None, user_prop=''):
    if is_bl_newer_than(2, 79):
        blocks.remove(block)
    elif is_bl_newer_than(2, 78):
        blocks.remove(block, do_unlink=True)
    else:
        if user and user_prop != '':
            setattr(user, user_prop, None)

        if blocks == bpy.data.objects:
            # Need to remove object from scene first
            objs = get_scene_objects()
            if block.name in objs:
                objs.unlink(block)

        block.user_clear()
        blocks.remove(block)

def get_active_object():
    if is_bl_newer_than(2, 80):
        return bpy.context.view_layer.objects.active
    return bpy.context.scene.objects.active

def set_active_object(obj):
    if is_bl_newer_than(2, 80):
        try: bpy.context.view_layer.objects.active = obj
        except: print('EXCEPTIION: Cannot set active object!')
    else: bpy.context.scene.objects.active = obj

def link_object(scene, obj, custom_collection=None):
    if is_bl_newer_than(2, 80):
        if custom_collection:
            custom_collection.objects.link(obj)
        else: scene.collection.objects.link(obj)
    else: scene.objects.link(obj)

def get_object_select(obj):
    if is_bl_newer_than(2, 80):
        try: return obj.select_get()
        except: return False
    else: return obj.select

def set_object_select(obj, val):
    if is_bl_newer_than(2, 80):
        obj.select_set(val)
    else: obj.select = val

def set_object_hide(obj, val):
    if is_bl_newer_than(2, 80):
        obj.hide_set(val)
    else: obj.hide = val

def get_scene_objects():
    if is_bl_newer_than(2, 80):
        return bpy.context.view_layer.objects
    else: return bpy.context.scene.objects

def remove_mesh_obj(obj):
    data = obj.data
    remove_datablock(bpy.data.objects, obj)
    remove_datablock(bpy.data.meshes, data)

def get_viewport_shade():
    if is_bl_newer_than(2, 80):
        return bpy.context.area.spaces[0].shading.type
    else: return bpy.context.area.spaces[0].viewport_shade

def get_user_preferences():
    if is_bl_newer_than(2, 80):
        return bpy.context.preferences.addons[__package__].preferences
    return bpy.context.user_preferences.addons[__package__].preferences

def get_operator_description(operator):
    if hasattr(operator, 'bl_description'):
        description = operator.bl_description
    elif hasattr(operator, 'bl_label'):
        description = operator.bl_label
    else:
        return ''
    return description + ". Hold Shift for options" if get_user_preferences().skip_property_popups else ""

def get_all_layer_collections(arr, col):
    if col not in arr:
        arr.append(col)
    for c in col.children:
        arr = get_all_layer_collections(arr, c)
    return arr

def get_object_parent_layer_collections(arr, col, obj):
    for o in col.collection.objects:
        if o == obj:
            if col not in arr: arr.append(col)

    if not arr:
        for c in col.children:
            get_object_parent_layer_collections(arr, c, obj)
            if arr: break

    if arr:
        if col not in arr: arr.append(col)

    return arr

def get_node_input_index(node, inp):
    index = -1

    try: index = [i for i, s in enumerate(node.inputs) if s == inp][0]
    except Exception as e: print(e)

    return index

def get_active_material(obj=None):
    scene = bpy.context.scene
    engine = scene.render.engine

    if not obj:
        if hasattr(bpy.context, 'object'):
            obj = bpy.context.object
        elif is_bl_newer_than(2, 80):
            obj = bpy.context.view_layer.objects.active

    if not obj: return None

    mat = obj.active_material

    if engine in {'BLENDER_RENDER', 'BLENDER_GAME'}:
        return None

    return mat

def get_list_of_ypaint_nodes(mat):

    if not mat.node_tree: return []
    
    yp_nodes = []
    for node in mat.node_tree.nodes:
        if node.type == 'GROUP' and node.node_tree.yp.is_ypaint_node:
            yp_nodes.append(node)

    return yp_nodes

def in_active_279_layer(obj):
    scene = bpy.context.scene
    space = bpy.context.space_data
    if space.type == 'VIEW_3D' and space.local_view:
        return any([layer for layer in obj.layers_local_view if layer])
    else:
        return any([layer for i, layer in enumerate(obj.layers) if layer and scene.layers[i]])

def in_renderable_layer_collection(obj):
    if is_bl_newer_than(2, 80):
        layer_cols = get_object_parent_layer_collections([], bpy.context.view_layer.layer_collection, obj)
        if any([lc for lc in layer_cols if lc.collection.hide_render]): return False
        return True
    else:
        return in_active_279_layer(obj)

def is_layer_collection_hidden(obj):
    layer_cols = get_object_parent_layer_collections([], bpy.context.view_layer.layer_collection, obj)
    if any([lc for lc in layer_cols if lc.collection.hide_viewport]): return True
    if any([lc for lc in layer_cols if lc.hide_viewport]): return True
    return False

def get_addon_filepath():
    return os.path.dirname(bpy.path.abspath(__file__)) + os.sep

def isclose(a, b, rel_tol=1e-09, abs_tol=0.0):
    return abs(a-b) <= max(rel_tol * max(abs(a), abs(b)), abs_tol)

def srgb_to_linear_per_element(e):
    if e <= 0.03928:
        return e / 12.92
    else: 
        return pow((e + 0.055) / 1.055, 2.4)

def linear_to_srgb_per_element(e):
    if e > 0.0031308:
        return 1.055 * (pow(e, (1.0 / 2.4))) - 0.055
    else: 
        return 12.92 * e

def srgb_to_linear(inp):

    if type(inp) == float:
        return srgb_to_linear_per_element(inp)

    elif type(inp) == Color:

        c = inp.copy()

        for i in range(3):
            c[i] = srgb_to_linear_per_element(c[i])

        return c

def linear_to_srgb(inp):

    if type(inp) == float:
        return linear_to_srgb_per_element(inp)

    elif type(inp) == Color:

        c = inp.copy()

        for i in range(3):
            c[i] = linear_to_srgb_per_element(c[i])

        return c

def divide_round_i(a, b):
    return (2 * a + b) / (2 * b)

def blend_color_mix_byte(src1, src2, intensity1=1.0, intensity2=1.0):
    dst = [0.0, 0.0, 0.0, 0.0]

    c1 = list(src1)
    c2 = list(src2)

    c1[3] *= intensity1
    c2[3] *= intensity2

    if c2[3] != 0.0:

        # Multiply first by 255
        for i in range(4):
            c1[i] *= 255
            c2[i] *= 255

        # Straight over operation
        t = c2[3]
        mt = 255 - t
        tmp = [0.0, 0.0, 0.0, 0.0]
        
        tmp[0] = (mt * c1[3] * c1[0]) + (t * 255 * c2[0])
        tmp[1] = (mt * c1[3] * c1[1]) + (t * 255 * c2[1])
        tmp[2] = (mt * c1[3] * c1[2]) + (t * 255 * c2[2])
        tmp[3] = (mt * c1[3]) + (t * 255)
        
        dst[0] = divide_round_i(tmp[0], tmp[3])
        dst[1] = divide_round_i(tmp[1], tmp[3])
        dst[2] = divide_round_i(tmp[2], tmp[3])
        dst[3] = divide_round_i(tmp[3], 255)

        # Divide it back
        for i in range(4):
            dst[i] /= 255

    else :
        # No op
        dst[0] = c1[0]
        dst[1] = c1[1]
        dst[2] = c1[2]
        dst[3] = c1[3]

    return dst

def copy_id_props(source, dest, extras=[], reverse=False):

    bpytypes = get_bpytypes()
    props = dir(source)
    filters = ['bl_rna', 'rna_type']
    filters.extend(extras)

    if reverse: props.reverse()

    for prop in props:
        if prop.startswith('__'): continue
        if prop in filters: continue
        #if hasattr(prop, 'is_readonly'): continue
        try: val = getattr(source, prop)
        except:
            print('Error prop:', prop)
            continue
        attr_type = type(val)

        if 'bpy_prop_collection_idprop' in str(attr_type):
            dest_val = getattr(dest, prop)
            for subval in val:
                dest_subval = dest_val.add()
                copy_id_props(subval, dest_subval, reverse=reverse)

        elif hasattr(bpytypes, 'bpy_prop_collection') and attr_type == bpytypes.bpy_prop_collection:
            dest_val = getattr(dest, prop)
            for i, subval in enumerate(val):
                dest_subval = None

                if hasattr(dest_val, 'new'):
                    dest_subval = dest_val.new()

                if not dest_subval:
                    try: dest_subval = dest_val[i]
                    except: print('Error bpy_prop_collection get by index:', prop)

                if dest_subval:
                    copy_id_props(subval, dest_subval, reverse=reverse)

        elif hasattr(bpytypes, 'bpy_prop_array') and attr_type == bpytypes.bpy_prop_array:
            dest_val = getattr(dest, prop)
            for i, subval in enumerate(val):
                dest_val[i] = subval
        else:
            if getattr(dest, prop) != val:
                try: setattr(dest, prop, val)
                except: print('Error set prop:', prop)

def copy_node_props_(source, dest, extras=[]):

    bpytypes = get_bpytypes()
    props = dir(source)
    filters = ['rna_type', 'name', 'location', 'parent']
    filters.extend(extras)

    for prop in props:
        if prop.startswith('__'): continue
        if prop.startswith('bl_'): continue
        if prop in filters: continue
        val = getattr(source, prop)
        attr_type = type(val)
        if 'bpy_func' in str(attr_type): continue
        #if 'bpy_prop' in attr_type: continue
        #print(prop, str(type(getattr(source, prop))))
        # Copy stuff here

        #if 'bpy_prop_collection_idprop' in str(attr_type):
        #    dest_val = getattr(dest, prop)
        #    for subval in val:
        #        dest_subval = dest_val.add()
        #        copy_id_props(subval, dest_subval)

        if hasattr(bpytypes, 'bpy_prop_array') and attr_type == bpytypes.bpy_prop_array:
            dest_val = getattr(dest, prop)
            for i, subval in enumerate(val):
                try: 
                    dest_val[i] = subval
                except: 
                    pass
        else:
            if getattr(dest, prop) != val:
                try: setattr(dest, prop, val)
                except: pass

def copy_node_props(source, dest, extras=[]):
    if source.type != dest.type: return

    # Copy node props
    copy_node_props_(source, dest, extras)

    if source.type == 'CURVE_RGB':

        # Copy mapping props
        copy_node_props_(source.mapping, dest.mapping)
        
        # Copy curve props
        for i, curve in enumerate(source.mapping.curves):
            curve_copy = dest.mapping.curves[i]
            copy_node_props_(curve, curve_copy)
    
            # Copy point props
            for j, point in enumerate(curve.points):
                if j >= len(curve_copy.points):
                    point_copy = curve_copy.points.new(point.location[0], point.location[1])
                else: 
                    point_copy = curve_copy.points[j]
                    point_copy.location = (point.location[0], point.location[1])
                copy_node_props_(point, point_copy)
                
            # Copy selection
            for j, point in enumerate(curve.points):
                point_copy = curve_copy.points[j]
                point_copy.select = point.select
                
        # Update curve
        dest.mapping.update()
    
    elif source.type == 'VALTORGB':
    
        # Copy color ramp props
        copy_node_props_(source.color_ramp, dest.color_ramp)
        
        # Copy color ramp elements
        for i, elem in enumerate(source.color_ramp.elements):
            if i >= len(dest.color_ramp.elements):
                elem_copy = dest.color_ramp.elements.new(elem.position)
            else: elem_copy = dest.color_ramp.elements[i]
            copy_node_props_(elem, elem_copy)

    elif source.type in texture_node_types:

        # Copy texture mapping
        copy_node_props_(source.texture_mapping, dest.texture_mapping)

    # Copy inputs default value
    for i, inp in enumerate(source.inputs):
        if i >= len(dest.inputs) or dest.inputs[i].name != inp.name: continue
        socket_name = source.inputs[i].name
        if socket_name in dest.inputs and dest.inputs[i].name == socket_name and dest.inputs[i].bl_idname not in {'NodeSocketVirtual'}:
            try: dest.inputs[i].default_value = inp.default_value
            except Exception as e: print(e)

    # Copy outputs default value
    for i, outp in enumerate(source.outputs):
        if i >= len(dest.outputs) or dest.outputs[i].bl_idname in {'NodeSocketVirtual'} or dest.outputs[i].name != outp.name: continue
        try: dest.outputs[i].default_value = outp.default_value 
        except Exception as e: print(e)

def update_image_editor_image(context, image):
    obj = context.object
    scene = context.scene

    if obj.mode == 'EDIT':
        space = get_edit_image_editor_space(context)
        if space:
            space.use_image_pin = True
            space.image = image
    else:
        space = get_first_unpinned_image_editor_space(context)
        if space: 
            space.image = image
            # Hack for Blender 2.8 which keep pinning image automatically
            space.use_image_pin = False

def get_edit_image_editor_space(context):
    ypwm = context.window_manager.ypprops
    area_index = ypwm.edit_image_editor_area_index
    window_index = ypwm.edit_image_editor_window_index
    if window_index >= 0 and window_index < len(context.window_manager.windows):
        window = context.window_manager.windows[window_index]
        if area_index >= 0 and area_index < len(window.screen.areas):
            area = window.screen.areas[area_index]
            if area.type == 'IMAGE_EDITOR' and (not is_bl_newer_than(2, 80) or area.spaces[0].mode == 'UV'):
                return area.spaces[0]

    return None

def get_first_unpinned_image_editor_space(context, return_index=False, uv_edit=False):
    space = None
    area_index = -1
    window_index = -1
    for i, window in enumerate(context.window_manager.windows):
        for j, area in enumerate(window.screen.areas):
            if area.type == 'IMAGE_EDITOR':
                if not uv_edit or not is_bl_newer_than(2, 80) or area.spaces[0].mode == 'UV':
                    img = area.spaces[0].image
                    if not area.spaces[0].use_image_pin and (not img or img.type not in {'RENDER_RESULT', 'COMPOSITING'}):
                        space = area.spaces[0]
                        window_index = i
                        area_index = j
                        break

    if return_index:
        return space, window_index, area_index

    return space

def get_first_image_editor_image(context):
    space = get_first_unpinned_image_editor_space(context)
    if space: return space.image
    return None

def get_active_paint_slot_image():
    scene = bpy.context.scene
    image = None
    if scene.tool_settings.image_paint.mode == 'IMAGE':
        image = scene.tool_settings.image_paint.canvas
    else:
        mat = get_active_material()
        if len(mat.texture_paint_images):
            image = mat.texture_paint_images[mat.paint_active_slot]

    return image

def safely_set_image_paint_canvas(image, scene=None):
    if not scene: scene = bpy.context.scene

    # HACK: Remember all original images in all image editors since setting canvas/paint slot will replace all of them
    ori_editor_imgs, ori_editor_pins = get_editor_images_dict(return_pins=True)

    try:
        scene.tool_settings.image_paint.canvas = image
        success = True
    except Exception as e: print(e)

    # HACK: Revert back to original editor images
    if success: set_editor_images(ori_editor_imgs, ori_editor_pins)

def set_image_paint_canvas(image):
    scene = bpy.context.scene
    try:
        scene.tool_settings.image_paint.mode = 'IMAGE'
        safely_set_image_paint_canvas(image, scene)
    except Exception as e: print(e)

# Check if name already available on the list
def get_unique_name(name, items, surname = ''):

    # Check if items is list of strings
    if len(items) > 0 and type(items[0]) == str:
        item_names = items
    else: item_names = [item.name for item in items]

    if surname != '':
        unique_name = name + ' ' + surname
    else: unique_name = name

    name_found = [item for item in item_names if item == unique_name]
    if name_found:

        m = re.match(r'^(.+)\s(\d*)$', name)
        if m:
            name = m.group(1)
            i = int(m.group(2))
        else:
            i = 1

        while True:

            if surname != '':
                new_name = name + ' ' + str(i) + ' ' + surname
            else: new_name = name + ' ' + str(i)

            name_found = [item for item in item_names if item == new_name]
            if not name_found:
                unique_name = new_name
                break
            i += 1

    return unique_name

def get_active_node():
    mat = get_active_material()
    if not mat or not mat.node_tree: return None
    node = mat.node_tree.nodes.active
    return node

# Specific methods for this addon

def get_active_ypaint_node(obj=None):
    ypui = bpy.context.window_manager.ypui

    # Get material UI prop
    mat = get_active_material(obj)
    if not mat or not mat.node_tree: 
        ypui.active_mat = ''
        return None

    # Search for its name first
    mui = ypui.materials.get(mat.name)

    # Flag for indicate new mui just created
    change_name = False

    # If still not found, create one
    if not mui:

        if ypui.active_mat != '':
            prev_mat = bpy.data.materials.get(ypui.active_mat)
            if not prev_mat:
                #print(ypui.active_mat)
                change_name = True
                # Remove prev mui
                prev_idx = [i for i, m in enumerate(ypui.materials) if m.name == ypui.active_mat]
                if prev_idx:
                    ypui.materials.remove(prev_idx[0])
                    #print('Removed!')

        mui = ypui.materials.add()
        mui.name = mat.name
        #print('New MUI!', mui.name)

    if ypui.active_mat != mat.name:
        ypui.active_mat = mat.name

    # Try to get yp node
    node = get_active_node()
    if node and node.type == 'GROUP' and node.node_tree and node.node_tree.yp.is_ypaint_node:
        # Update node name
        if mui.active_ypaint_node != node.name:
            #print('From:', mui.active_ypaint_node)
            mui.active_ypaint_node = node.name
            #print('To:', node.name)
        if ypui.active_ypaint_node != node.name:
            ypui.active_ypaint_node = node.name
        return node

    # If not active node isn't a group node
    # New mui possibly means material name just changed, try to get previous active node
    if change_name: 
        node = mat.node_tree.nodes.get(ypui.active_ypaint_node)
        if node:
            #print(mui.name, 'Change name from:', mui.active_ypaint_node)
            mui.active_ypaint_node = node.name
            #print(mui.name, 'Change name to', mui.active_ypaint_node)
            return node

    node = mat.node_tree.nodes.get(mui.active_ypaint_node)
    if node and hasattr(node, 'node_tree') and node.node_tree and node.node_tree.yp.is_ypaint_node: return node

    # If node still not found
    for node in mat.node_tree.nodes:
        if node.type == 'GROUP' and node.node_tree and node.node_tree.yp.is_ypaint_node:
            #print('Last resort!', mui.name, mui.active_ypaint_node)
            mui.active_ypaint_node = node.name
            return node

    return None

def is_yp_on_material(yp, mat):
    if not mat.use_nodes: return False
    for node in mat.node_tree.nodes:
        if node.type == 'GROUP' and node.node_tree and node.node_tree.yp == yp:
            return True
    
    return False

def get_materials_using_yp(yp):
    mats = []
    for mat in bpy.data.materials:
        if not mat.use_nodes: continue
        for node in mat.node_tree.nodes:
            if node.type == 'GROUP' and node.node_tree and node.node_tree.yp == yp and mat not in mats:
                mats.append(mat)
    return mats

def get_nodes_using_yp(mat, yp):
    if not mat.use_nodes: return []
    yp_nodes = []
    for node in mat.node_tree.nodes:
        if node.type == 'GROUP' and node.node_tree and node.node_tree.yp == yp:
            yp_nodes.append(node)
    return yp_nodes

#def remove_tree_data_recursive(node):
#
#    try: tree = node.node_tree
#    except: return
#    
#    for n in tree.nodes:
#        if n.type == 'GROUP' and n.node_tree:
#            remove_tree_data_recursive(n)
#            n.node_tree = None
#
#    node.node_tree = None
#
#    if tree.users == 0:
#        bpy.data.node_groups.remove(tree)

def is_image_single_user(image):
    scene = bpy.context.scene

    return ((scene.tool_settings.image_paint.canvas == image and image.users == 2) or
        (scene.tool_settings.image_paint.canvas != image and image.users == 1) or
        image.users == 0)

def safe_remove_image(image, remove_on_disk=False, user=None, user_prop=''):

    scene = bpy.context.scene

    if is_image_single_user(image):

        # Remove image from canvas
        if scene.tool_settings.image_paint.canvas == image:
            safely_set_image_paint_canvas(None, scene)

        if remove_on_disk and not image.packed_file and image.filepath != '':
            if image.source == 'TILED':
                for tile in image.tiles:
                    filepath = image.filepath.replace('<UDIM>', str(tile.number))
                    try: os.remove(os.path.abspath(bpy.path.abspath(filepath)))
                    except Exception as e: print(e)
            else:
                try: os.remove(os.path.abspath(bpy.path.abspath(image.filepath)))
                except Exception as e: print(e)

        remove_datablock(bpy.data.images, image, user=user, user_prop=user_prop)

def simple_remove_node(tree, node, remove_data=True, passthrough_links=False, remove_on_disk=False):
    #if not node: return
    scene = bpy.context.scene

    # Reconneect links if input and output has same name
    if passthrough_links:
        for inp in node.inputs:
            if len(inp.links) == 0: continue
            outp = node.outputs.get(inp.name)
            if not outp: continue
            for link in outp.links:
                tree.links.new(inp.links[0].from_socket, link.to_socket)

    if remove_data:
        if node.bl_idname == 'ShaderNodeTexImage':
            image = node.image
            if image: safe_remove_image(image, remove_on_disk, user=node, user_prop='image')

        elif node.bl_idname == 'ShaderNodeGroup':
            if node.node_tree and node.node_tree.users == 1:

                # Recursive remove
                for n in node.node_tree.nodes:
                    if n.bl_idname in {'ShaderNodeTexImage', 'ShaderNodeGroup'}:
                        simple_remove_node(node.node_tree, n, remove_data)

                remove_datablock(bpy.data.node_groups, node.node_tree, user=node, user_prop='node_tree')

            #remove_tree_data_recursive(node)

    tree.nodes.remove(node)

def is_vcol_being_used(tree, vcol_name, exception_node=None):
    for node in tree.nodes:
        if node.type == 'VERTEX_COLOR' and node.layer_name == vcol_name and node != exception_node:
            return True
        elif node.type == 'ATTRIBUTE' and node.attribute_name == vcol_name and node != exception_node:
            return True
        elif node.type == 'GROUP' and is_vcol_being_used(node.node_tree, vcol_name, exception_node):
            return True

    return False

def remove_node(tree, entity, prop, remove_data=True, parent=None, remove_on_disk=False):

    dirty = False

    if not hasattr(entity, prop): return dirty
    if not tree: return dirty
    #if prop not in entity: return dirty

    scene = bpy.context.scene
    node = tree.nodes.get(getattr(entity, prop))
    #node = tree.nodes.get(entity[prop])

    if node: 

        dirty = True

        yp_tree = entity.id_data

        if parent and node.parent != parent:
            setattr(entity, prop, '')
            return dirty

        if remove_data:
            # Remove image data if the node is the only user
            if node.bl_idname == 'ShaderNodeTexImage':

                image = node.image
                if image: safe_remove_image(image, remove_on_disk, user=node, user_prop='image')

            elif node.bl_idname == 'ShaderNodeGroup':

                if node.node_tree and node.node_tree.users == 1:
                    remove_tree_inside_tree(node.node_tree)
                    remove_datablock(bpy.data.node_groups, node.node_tree, user=node, user_prop='node_tree')

            elif hasattr(entity, 'type') and entity.type == 'VCOL' and node.bl_idname == get_vcol_bl_idname():
                
                mat = get_active_material()
                objs = get_all_objects_with_same_materials(mat)

                for obj in objs:
                    if obj.type != 'MESH': continue

                    mat = obj.active_material
                    vcol_name = get_source_vcol_name(node)
                    vcols = get_vertex_colors(obj)
                    vcol = vcols.get(vcol_name)

                    if vcol:

                        # Check if vcol is being used somewhere else
                        obs = get_all_objects_with_same_materials(mat, True)
                        for o in obs:
                            other_users_found = False
                            for m in o.data.materials:
                                if m and m.node_tree and is_vcol_being_used(m.node_tree, vcol_name, node):
                                    other_users_found = True
                                    break
                            if not other_users_found:
                                vc = vcols.get(vcol_name)
                                if vc: vcols.remove(vc)

        # Remove the node itself
        #print('Node ' + prop + ' from ' + str(entity) + ' removed!')
        tree.nodes.remove(node)
        dirty = True

    if getattr(entity, prop) != '':
        setattr(entity, prop, '')

    return dirty

def create_essential_nodes(tree, solid_value=False, texcoord=False, geometry=False):

    # Start
    node = tree.nodes.new('NodeGroupInput')
    node.name = TREE_START
    node.label = 'Start'

    # End
    node = tree.nodes.new('NodeGroupOutput')
    node.name = TREE_END
    node.label = 'End'

    # Create solid value node
    if solid_value:
        node = tree.nodes.new('ShaderNodeValue')
        node.name = ONE_VALUE
        node.label = 'One Value'
        node.outputs[0].default_value = 1.0

        node = tree.nodes.new('ShaderNodeValue')
        node.name = ZERO_VALUE
        node.label = 'Zero Value'
        node.outputs[0].default_value = 0.0

    if geometry:
        node = tree.nodes.new('ShaderNodeNewGeometry')
        node.name = GEOMETRY

    if texcoord:
        node = tree.nodes.new('ShaderNodeTexCoord')
        node.name = TEXCOORD

def get_active_mat_output_node(tree):
    # Search for output
    for node in tree.nodes:
        if node.bl_idname == 'ShaderNodeOutputMaterial' and node.is_active_output:
            return node

    return None

def get_material_output(mat):
    if mat != None and mat.node_tree:
        output = [n for n in mat.node_tree.nodes if n.type == 'OUTPUT_MATERIAL' and n.is_active_output]
        if output: return output[0]
    return None

def get_all_image_users(image):
    users = []

    # Materials
    for mat in bpy.data.materials:
        if mat.node_tree:
            for node in mat.node_tree.nodes:
                if node.type == 'TEX_IMAGE' and node.image == image:
                    users.append(node)

    # Node groups
    for ng in bpy.data.node_groups:
        for node in ng.nodes:
            if node.type == 'TEX_IMAGE' and node.image == image:
                users.append(node)

    # Textures
    for tex in bpy.data.textures:
        if tex.type == 'IMAGE' and tex.image == image:
            users.append(tex)

    return users

def get_layer_ids_with_specific_image(yp, image):

    ids = []

    for i, layer in enumerate(yp.layers):
        if layer.type == 'IMAGE':
            source = get_layer_source(layer)
            if source.image and source.image == image:
                ids.append(i)

        baked_source = get_layer_source(layer, get_baked=True)
        if baked_source:
            if baked_source.image and baked_source.image == image and i not in ids:
                ids.append(i)

    return ids

def get_entities_with_specific_image(yp, image):

    entities = []

    layer_ids = get_layer_ids_with_specific_image(yp, image)
    for li in layer_ids:
        layer = yp.layers[li]
        entities.append(layer)

    for layer in yp.layers:
        masks = get_masks_with_specific_image(layer, image)
        entities.extend(masks)

    return entities

def get_layer_ids_with_specific_segment(yp, segment):

    ids = []

    for i, layer in enumerate(yp.layers):
        tree = get_tree(layer)
        baked_source = tree.nodes.get(layer.baked_source)
        if layer.use_baked and baked_source and baked_source.image:
            image = baked_source.image
            if ((image.yia.is_image_atlas and any([s for s in image.yia.segments if s == segment]) and segment.name == layer.baked_segment_name) or
                (image.yua.is_udim_atlas and any([s for s in image.yua.segments if s == segment]) and segment.name == layer.baked_segment_name)
                ):
                ids.append(i)
                continue

        if layer.type == 'IMAGE':
            source = get_layer_source(layer)
            if source and source.image:
                image = source.image
                if ((image.yia.is_image_atlas and any([s for s in image.yia.segments if s == segment]) and segment.name == layer.segment_name) or
                    (image.yua.is_udim_atlas and any([s for s in image.yua.segments if s == segment]) and segment.name == layer.segment_name)
                    ):
                    ids.append(i)
                    continue

    return ids

def get_masks_with_specific_image(layer, image):
    masks = []

    for m in layer.masks:
        if m.type == 'IMAGE':
            source = get_mask_source(m)
            if source.image and source.image == image:
                masks.append(m)

        baked_source = get_mask_source(m, get_baked=True)
        if baked_source:
            if baked_source.image and baked_source.image == image and m not in masks:
                m.append(m)

    return masks

def get_masks_with_specific_segment(layer, segment):
    masks = []

    for m in layer.masks:

        tree = get_mask_tree(m)
        baked_source = tree.nodes.get(m.baked_source)
        if m.use_baked and baked_source and baked_source.image:
            image = baked_source.image
            if ((image.yia.is_image_atlas and any([s for s in image.yia.segments if s == segment]) and segment.name == m.baked_segment_name) or
                (image.yua.is_udim_atlas and any([s for s in image.yua.segments if s == segment]) and segment.name == m.baked_segment_name)
                ):
                masks.append(m)
                continue

        if m.type == 'IMAGE':
            source = get_mask_source(m)
            if source and source.image:
                image = source.image
                if ((image.yia.is_image_atlas and any([s for s in image.yia.segments if s == segment]) and segment.name == m.segment_name) or
                    (image.yua.is_udim_atlas and any([s for s in image.yua.segments if s == segment]) and segment.name == m.segment_name)
                    ):
                    masks.append(m)
                    continue

    return masks

def replace_image(old_image, new_image, yp=None, uv_name=''):

    if old_image == new_image: return

    # Rename
    if not new_image.yia.is_image_atlas and not new_image.yua.is_udim_atlas:
        old_name = old_image.name
        old_image.name = '_____temp'
        new_image.name = old_name

        # Set filepath
        if new_image.filepath == '' and old_image.filepath != '' and not old_image.packed_file:
            new_image.filepath = old_image.filepath

    # Check entities using old image
    entities = []
    if yp:
        entities = get_entities_with_specific_image(yp, old_image)

    # Replace all users
    users = get_all_image_users(old_image)
    for user in users:
        #print(user)
        user.image = new_image

    # Replace uv_map of layers and masks
    if yp and uv_name != '':

        # Disable temp uv update
        #ypui = bpy.context.window_manager.ypui
        #ori_disable_temp_uv = ypui.disable_auto_temp_uv_update

        for entity in entities:
            if entity.type == 'IMAGE':
                source = get_entity_source(entity)
                if source and source.image == new_image and entity.uv_name != uv_name:
                    entity.uv_name = uv_name

            baked_source = get_entity_source(entity, get_baked=True)
            if baked_source and baked_source.image == new_image and entity.baked_uv_name != uv_name:
                entity.baked_uv_name = uv_name

        # Recover temp uv update
        #ypui.disable_auto_temp_uv_update = ori_disable_temp_uv

    # Remove old image
    remove_datablock(bpy.data.images, old_image)

    return entities

def mute_node(tree, entity, prop):
    if not hasattr(entity, prop): return
    node = tree.nodes.get(getattr(entity, prop))
    if node: node.mute = True

def unmute_node(tree, entity, prop):
    if not hasattr(entity, prop): return
    node = tree.nodes.get(getattr(entity, prop))
    if node: node.mute = False

def set_default_value(node, input_name_or_index, value):

    if node.type == 'GROUP' and not node.node_tree: return

    # HACK: Sometimes Blender bug will cause node with no inputs
    # So try to reload the group again
    # Tested in Blender 3.6.2
    counter = 0
    while node.type == 'GROUP' and len(node.inputs) == 0 and counter < 64:
        print("HACK: Trying to set group '" + node.node_tree.name + "' again!")
        tree_name = node.node_tree.name
        node.node_tree = bpy.data.node_groups.get(tree_name)
        counter += 1

    inp = None

    if type(input_name_or_index) == int:
        if input_name_or_index < len(node.inputs):
            inp = node.inputs[input_name_or_index]
    else: inp = node.inputs.get(input_name_or_index)

    if inp: inp.default_value = value
    else: 
        debug_name = node.node_tree.name if node.type == 'GROUP' and node.node_tree else node.name
        print("WARNING: Input '" + str(input_name_or_index) + "' in '" + debug_name + "' is not found!")

def id_generator(size=4, chars=string.ascii_uppercase + string.digits):
    return ''.join(random.choice(chars) for _ in range(size))

def new_node(tree, entity, prop, node_id_name, label=''):
    ''' Create new node '''
    if not hasattr(entity, prop): return
    
    # Create new node
    node = tree.nodes.new(node_id_name)

    # Add random chars to make sure the node is unique
    node.name += ' ' + id_generator()

    # Set node name to object attribute
    setattr(entity, prop, node.name)

    # Set label
    node.label = label

    return node

def check_new_node(tree, entity, prop, node_id_name, label='', return_dirty=False):
    ''' Check if node is available, if not, create one '''

    dirty = False

    # Try to get the node first
    try: node = tree.nodes.get(getattr(entity, prop))
    except: 
        if return_dirty:
            return None, dirty
        return None

    # Create new node if not found
    if not node:
        node = new_node(tree, entity, prop, node_id_name, label)
        dirty = True

    if return_dirty:
        return node, dirty

    return node

def create_info_nodes(tree):
    yp = tree.yp
    nodes = tree.nodes

    if yp.is_ypaint_node:
        tree_type = 'ROOT'
    elif yp.is_ypaint_layer_node:
        tree_type = 'LAYER'
    else: tree_type = 'LIB'

    # Delete previous info nodes
    for node in nodes:
        if node.name.startswith(INFO_PREFIX):
            nodes.remove(node)

    # Create info nodes
    infos = []

    info = nodes.new('NodeFrame')

    addon_link = 'github.com/ucupumar/ucupaint'

    if tree_type == 'ROOT':
        info.label = 'Created using ' + get_addon_title() + ' ' + yp.version + ' (' + addon_link + ')'
        info.width = 620.0
    else:
        info.label = 'Part of ' + get_addon_title() + ' addon (' + addon_link + ')'
        info.width = 560.0

    info.use_custom_color = True
    info.color = (0.5, 0.5, 0.5)
    info.height = 60.0
    infos.append(info)

    info = nodes.new('NodeFrame')
    info.label = 'WARNING: Do NOT edit this group manually!'
    info.use_custom_color = True
    info.color = (1.0, 0.5, 0.5)
    info.width = 450.0
    info.height = 60.0
    infos.append(info)

    if tree_type in {'LAYER', 'ROOT'}:

        loc = Vector((0, 70))

        for info in reversed(infos):
            info.name = INFO_PREFIX + info.name

            loc.y += 80
            info.location = loc
    else:

        # Get group input node
        try: 
            inp = [n for n in nodes if n.type == 'GROUP_INPUT'][0]
            loc = Vector((inp.location[0] - 620, inp.location[1]))
        except: loc = Vector((-620, 0))

        for info in infos:
            info.name = INFO_PREFIX + info.name

            loc.y -= 80
            info.location = loc

def check_duplicated_node_group(node_group, duplicated_trees=[]):

    info_frame_found = False

    for node in node_group.nodes:

        # Check if info frame is found in this tree
        if node.type == 'FRAME' and node.name.startswith(INFO_PREFIX):
            info_frame_found = True

        if node.type == 'GROUP' and node.node_tree:

            # Check if its node tree duplicated
            m = re.match(r'^(.+)\.\d{3}$', node.node_tree.name)
            if m:
                ng = bpy.data.node_groups.get(m.group(1))
                if ng:
                    #print(node.name, node.node_tree.name, ng.name)
                    #print('p:', node_group.name, 'm:', m.group(1), 'name:', node.node_tree.name)

                    # Remember current tree
                    prev_tree = node.node_tree

                    # HACK: Remember links because sometime tree sockets are unlinked
                    from_nodes = []
                    from_sockets = []
                    to_sockets = []
                    for inp in node.inputs:
                        for l in inp.links:
                            from_nodes.append(l.from_node.name)
                            socket_index = [i for i, soc in enumerate(l.from_node.outputs) if soc == l.from_socket][0]
                            from_sockets.append(socket_index)
                            to_sockets.append(inp.name)

                    #print('FROM:', node.node_tree.name, len(node.inputs))

                    # Replace new node
                    node.node_tree = ng

                    #print('TO  :', node.node_tree.name, len(node.inputs))

                    # HACK: Recover the unlinkeds
                    for i, inp_name in enumerate(to_sockets):
                        inp = node.inputs.get(inp_name)
                        if not inp: continue
                        from_node = node_group.nodes.get(from_nodes[i])
                        if len(inp.links) == 0:
                            try: node_group.links.new(from_node.outputs[from_sockets[i]], inp)
                            except Exception as e: print(e)

                    if prev_tree not in duplicated_trees:
                        duplicated_trees.append(prev_tree)

                    # Remove previous tree
                    #if prev_tree.users == 0:
                    #    #print(node_group.name + ' -> ' + prev_tree.name + ' removed!')
                    #    bpy.data.node_groups.remove(prev_tree)

            check_duplicated_node_group(node.node_tree, duplicated_trees)

    # Create info frame if not found
    if not info_frame_found and node_group.name.startswith('~yPL '):
        create_info_nodes(node_group)

def load_from_lib_blend(tree_name, filename):
    # Node groups necessary are in lib.blend
    filepath = get_addon_filepath() + filename

    # Load node groups
    lib_found = False
    with bpy.data.libraries.load(filepath) as (data_from, data_to):
        from_ngs = data_from.node_groups
        to_ngs = data_to.node_groups
        for ng in from_ngs:
            if ng == tree_name:
                to_ngs.append(ng)
                lib_found = True
                break

    return lib_found

def get_node_tree_lib(name):

    # Try to get from local lib first
    node_tree = bpy.data.node_groups.get(name)
    if node_tree: return node_tree

    # Load from library blend files
    lib_found = load_from_lib_blend(name, 'lib.blend')
    if not lib_found:
        lib_found = load_from_lib_blend(name, 'lib_281.blend')
    if not lib_found:
        lib_found = load_from_lib_blend(name, 'lib_282.blend')

    node_tree = bpy.data.node_groups.get(name)

    # Check if another group is exists inside the group
    if node_tree: # and appended:
        duplicated_trees = []
        check_duplicated_node_group(node_tree, duplicated_trees)

        # Remove duplicated trees
        for t in duplicated_trees:
            remove_datablock(bpy.data.node_groups, t)

    return node_tree

def remove_tree_inside_tree(tree):
    for node in tree.nodes:
        if node.type == 'GROUP':
            if node.node_tree and node.node_tree.users == 1:
                remove_tree_inside_tree(node.node_tree)
                remove_datablock(bpy.data.node_groups, node.node_tree, user=node, user_prop='node_tree')
            else: node.node_tree = None

def simple_replace_new_node(tree, node_name, node_id_name, label='', group_name='', return_status=False, hard_replace=False, dirty=False):
    ''' Check if node is available, replace if available '''

    # Try to get the node first
    node = tree.nodes.get(node_name)

    # Remove node if found and has different id name
    if node and node.bl_idname != node_id_name:
        simple_remove_node(tree, node)
        node = None
        dirty = True

    # Create new node
    if not node:
        node = tree.nodes.new(node_id_name)
        node.name = node_name
        node.label = label
        dirty = True

    if node.type == 'GROUP':

        # Get previous tree
        prev_tree = node.node_tree

        # Check if group is copied
        if prev_tree:
            m = re.match(r'^' + group_name + '_Copy\.*\d{0,3}$', prev_tree.name)
        else: m = None

        #print(prev_tree)

        if not prev_tree or (prev_tree.name != group_name and not m):

            if hard_replace:
                tree.nodes.remove(node)
                node = tree.nodes.new(node_id_name)
                node.name = node_name
                node.label = label
                dirty = True

            # Replace group tree
            node.node_tree = get_node_tree_lib(group_name)

            if not prev_tree:
                dirty = True

            else:
                # Compare previous group inputs with current group inputs
                if len(get_tree_inputs(prev_tree)) != len(node.inputs):
                    dirty = True
                else:
                    for i, inp in enumerate(node.inputs):
                        if inp.name != get_tree_inputs(prev_tree)[i].name:
                            dirty = True
                            break

                # Remove previous tree if it has no user
                if prev_tree.users == 0:
                    remove_tree_inside_tree(prev_tree)
                    remove_datablock(bpy.data.node_groups, prev_tree)

    if return_status:
        return node, dirty

    return node

def replace_new_node(tree, entity, prop, node_id_name, label='', group_name='', return_status=False, hard_replace=False, dirty=False, force_replace=False):
    ''' Check if node is available, replace if available '''

    # Try to get the node first
    try: node = tree.nodes.get(getattr(entity, prop))
    except: return None, False

    #dirty = False

    # Remove node if found and has different id name
    if node and node.bl_idname != node_id_name:
        remove_node(tree, entity, prop)
        node = None
        dirty = True

    # Create new node
    if not node:
        node = new_node(tree, entity, prop, node_id_name, label)
        dirty = True

    if node.type == 'GROUP':

        # Get previous tree
        prev_tree = node.node_tree

        # Check if group is copied
        if prev_tree:
            m = re.match(r'^' + group_name + '_Copy\.*\d{0,3}$', prev_tree.name)
        else: m = None

        #print(prev_tree)

        if not prev_tree or force_replace or (prev_tree.name != group_name and not m):

            if hard_replace or force_replace:
                tree.nodes.remove(node)
                node = new_node(tree, entity, prop, node_id_name, label)
                dirty = True

            # Replace group tree
            node.node_tree = get_node_tree_lib(group_name)

            if not prev_tree:
                dirty = True

            else:
                # Compare previous group inputs with current group inputs
                if len(get_tree_inputs(prev_tree)) != len(node.inputs):
                    dirty = True
                else:
                    for i, inp in enumerate(node.inputs):
                        if inp.name != get_tree_inputs(prev_tree)[i].name:
                            dirty = True
                            break

                # Remove previous tree if it has no user
                if prev_tree.users == 0:
                    remove_tree_inside_tree(prev_tree)
                    remove_datablock(bpy.data.node_groups, prev_tree)

    if return_status:
        return node, dirty

    return node

def get_tree(entity):

    #m = re.match(r'yp\.layers\[(\d+)\]', entity.path_from_id())
    #if not m: return None
    #if not hasattr(entity.id_data, 'yp') or not hasattr(entity, 'group_node'): return None

    #try:

    # Search inside yp tree
    tree = entity.id_data
    yp = tree.yp
    group_node = None

    if entity.trash_group_node != '':
        trash = tree.nodes.get(yp.trash)
        if trash: group_node = trash.node_tree.nodes.get(entity.trash_group_node)
    else:
        group_node = tree.nodes.get(entity.group_node)

    if not group_node or group_node.type != 'GROUP': return None
    return group_node.node_tree

    #except: 
    #    return None

def get_mod_tree(entity):

    yp = entity.id_data.yp

    m = re.match(r'^yp\.channels\[(\d+)\].*', entity.path_from_id())
    if m:
        return entity.id_data

    m = re.match(r'^yp\.layers\[(\d+)\]\.channels\[(\d+)\].*', entity.path_from_id())
    if m:
        layer = yp.layers[int(m.group(1))]
        ch = layer.channels[int(m.group(2))]
        tree = get_tree(layer)

        mod_group = tree.nodes.get(ch.mod_group)
        if mod_group and mod_group.type == 'GROUP':
            return mod_group.node_tree

        return tree

    m = re.match(r'^yp\.layers\[(\d+)\].*', entity.path_from_id())
    if m:
        layer = yp.layers[int(m.group(1))]
        tree = get_tree(layer)

        source_group = tree.nodes.get(layer.source_group)
        if source_group and source_group.type == 'GROUP': 
            tree = source_group.node_tree

        mod_group = tree.nodes.get(layer.mod_group)
        if mod_group and mod_group.type == 'GROUP':
            return mod_group.node_tree

        return tree

def get_mask_tree(mask, ignore_group=False):

    m = re.match(r'yp\.layers\[(\d+)\]\.masks\[(\d+)\]', mask.path_from_id())
    if not m : return None

    yp = mask.id_data.yp
    layer = yp.layers[int(m.group(1))]
    layer_tree = get_tree(layer)

    if ignore_group:
        return layer_tree

    if layer_tree:
        group_node = layer_tree.nodes.get(mask.group_node)
    else: return None

    if not group_node or group_node.type != 'GROUP': return layer_tree
    return group_node.node_tree

def get_mask_source(mask, get_baked=False):
    tree = get_mask_tree(mask)
    if tree:
        if get_baked:
            return tree.nodes.get(mask.baked_source)
        return tree.nodes.get(mask.source)
    return None

def get_mask_mapping(mask, get_baked=False):
    tree = get_mask_tree(mask, True)
    return tree.nodes.get(mask.mapping) if not get_baked else tree.nodes.get(mask.baked_mapping)

def get_image_mask_base_color(mask, image, mask_index):

    color = (0, 0, 0, 1)
    if is_bl_newer_than(2, 83):
        # Check average value of the image using numpy
        pxs = numpy.empty(shape=image.size[0] * image.size[1] * 4, dtype=numpy.float32)
        image.pixels.foreach_get(pxs)
        if numpy.average(pxs) > 0.5:
            color = (1, 1, 1, 1)
    else:
        # Set Mask color based on the index and blend type
        if mask_index > 0 and mask.blend_type not in {'ADD'}:
            color = (1, 1, 1, 1)
    
    return color

def get_channel_source_tree(ch, layer=None, tree=None):
    yp = ch.id_data.yp

    if not layer:
        m = re.match(r'yp\.layers\[(\d+)\]\.channels\[(\d+)\]', ch.path_from_id())
        if not m : return None
        layer = yp.layers[int(m.group(1))]

    if not tree: tree = get_tree(layer)
    if not tree: return None

    if ch.source_group != '':
        source_group = tree.nodes.get(ch.source_group)
        return source_group.node_tree

    return tree

def get_channel_source(ch, layer=None, tree=None):
    #if not layer:
    #    m = re.match(r'yp\.layers\[(\d+)\]\.channels\[(\d+)\]', ch.path_from_id())
    #    if not m : return None
    #    layer = yp.layers[int(m.group(1))]

    #if not tree: tree = get_tree(layer)

    source_tree = get_channel_source_tree(ch, layer, tree)
    if source_tree: return source_tree.nodes.get(ch.source)
    #if tree: return tree.nodes.get(ch.source)

    return None

def get_channel_source_1(ch, layer=None, tree=None):
    yp = ch.id_data.yp
    if not layer:
        m = re.match(r'yp\.layers\[(\d+)\]\.channels\[(\d+)\]', ch.path_from_id())
        if not m : return None
        layer = yp.layers[int(m.group(1))]

    if not tree: tree = get_tree(layer)
    if tree: return tree.nodes.get(ch.source_1)

    #source_tree = get_channel_source_tree(ch, layer, tree)
    #if source_tree: return source_tree.nodes.get(ch.source)
    #if tree: return tree.nodes.get(ch.source)

    return None

def get_source_tree(layer, tree=None):
    if not tree: tree = get_tree(layer)
    if not tree: return None

    if layer.source_group != '':
        source_group = tree.nodes.get(layer.source_group)
        return source_group.node_tree

    return tree

def get_layer_source(layer, tree=None, get_baked=False):
    if not tree: tree = get_tree(layer)

    prop_name = 'source' if not get_baked else 'baked_source'

    source_tree = get_source_tree(layer, tree)
    if source_tree: return source_tree.nodes.get(getattr(layer, prop_name))
    if tree: return tree.nodes.get(getattr(layer, prop_name))

    return None

def get_layer_mapping(layer, get_baked=False):
    tree = get_tree(layer)
    return tree.nodes.get(layer.mapping) if not get_baked else tree.nodes.get(layer.baked_mapping)

def get_entity_source(entity, get_baked=False):

    m1 = re.match(r'^yp\.layers\[(\d+)\]$', entity.path_from_id())
    m2 = re.match(r'^yp\.layers\[(\d+)\]\.masks\[(\d+)\]$', entity.path_from_id())

    if m1: return get_layer_source(entity, get_baked=get_baked)
    elif m2: return get_mask_source(entity, get_baked=get_baked)

    return None

def get_entity_mapping(entity, get_baked=False):

    m1 = re.match(r'^yp\.layers\[(\d+)\]$', entity.path_from_id())
    m2 = re.match(r'^yp\.layers\[(\d+)\]\.masks\[(\d+)\]$', entity.path_from_id())

    if m1: return get_layer_mapping(entity, get_baked)
    elif m2: return get_mask_mapping(entity, get_baked)

    return None

def update_entity_uniform_scale_enabled(entity):
    if not hasattr(entity, 'enable_uniform_scale'):
        return

    mapping = get_entity_mapping(entity)
    if mapping:
        scale_input = mapping.inputs[3]

        if entity.enable_uniform_scale:
            # Set the uniform scale to min axis of regular scale when uniform scale is enabled
            set_entity_prop_value(entity, 'uniform_scale_value', min(map(abs, scale_input.default_value)))
        else:
            # Set the regular scale axes to the uniform scale when uniform scale is disabled
            scale = get_entity_prop_value(entity, 'uniform_scale_value')
            scale_input.default_value = (scale, scale, scale)

def get_neighbor_uv_space_input(texcoord_type):
    if texcoord_type == 'UV':
        return 0.0 # Tangent Space
    if texcoord_type in {'Generated', 'Normal', 'Object'}:
        return 1.0 # Object Space
    if texcoord_type in {'Camera', 'Window', 'Reflection'}: 
        return 2.0 # View Space

def change_vcol_name(yp, obj, src, new_name, layer=None):

    # Get vertex color from node
    ori_name = get_source_vcol_name(src)
    vcols = get_vertex_colors(obj)
    vcol = vcols.get(get_source_vcol_name(src))

    if layer:
        # Temporarily change its name to temp name so it won't affect unique name
        vcol.name = '___TEMP___'

        # Get unique name
        layer.name = get_unique_name(new_name, vcols) 
        new_name = layer.name

    # Set vertex color name and attribute node
    vcol.name = new_name
    set_source_vcol_name(src, new_name)

    # Replace vertex color name on other objects too
    objs = get_all_objects_with_same_materials(obj.active_material, True)
    for o in objs:
        if o != obj:
            ovcols = get_vertex_colors(o)
            other_v = ovcols.get(ori_name)
            if other_v: other_v.name = new_name

    # Also replace vertex color name on another entity
    for l in yp.layers:

        if l.type == 'VCOL':
            lsrc = get_layer_source(l)
            vname = get_source_vcol_name(lsrc)
            if ori_name == vname:
                ori_halt_update = yp.halt_update
                yp.halt_update = True
                l.name = new_name
                yp.halt_update = ori_halt_update
                set_source_vcol_name(lsrc, new_name)

        for m in l.masks:
            if m.type == 'VCOL':
                msrc = get_mask_source(m)
                vname = get_source_vcol_name(msrc)
                if ori_name == vname:
                    ori_halt_update = yp.halt_update
                    yp.halt_update = True
                    m.name = new_name
                    yp.halt_update = ori_halt_update
                    set_source_vcol_name(msrc, new_name)

        for c in l.channels:
            if c.override and c.override_type == 'VCOL':
                csrc = get_channel_source(c)
                vname = get_source_vcol_name(csrc)
                if ori_name == vname:
                    set_source_vcol_name(csrc, new_name)

    # HACK: Blender 3.2+ did not automatically update viewport after vertex color rename
    if is_bl_newer_than(3, 2):
        for o in objs:
            set_active_object(o)
            if o.mode == 'OBJECT':
                bpy.ops.object.mode_set(mode='SCULPT')
                bpy.ops.object.mode_set(mode='OBJECT')
            else:
                ori_mode = o.mode
                bpy.ops.object.mode_set(mode='OBJECT')
                bpy.ops.object.mode_set(mode=ori_mode)

        set_active_object(obj)

def change_layer_name(yp, obj, src, layer, texes):
    if yp.halt_update: return

    yp.halt_update = True

    if layer.type == 'VCOL' and obj.type == 'MESH':

        change_vcol_name(yp, obj, src, layer.name, layer)
        
    elif layer.type == 'IMAGE':
        src.image.name = '___TEMP___'
        layer.name = get_unique_name(layer.name, bpy.data.images) 
        src.image.name = layer.name

    else:
        name = layer.name
        layer.name = '___TEMP___'
        layer.name = get_unique_name(name, texes) 

    m1 = re.match(r'^yp\.layers\[(\d+)\]$', layer.path_from_id())
    m2 = re.match(r'^yp\.layers\[(\d+)\]\.masks\[(\d+)\]$', layer.path_from_id())
    if m1:
        group_tree = yp.id_data

        # Update node group label
        layer_group = group_tree.nodes.get(layer.group_node)
        layer_group.label = layer.name

        # Also update mask name if it's in certain pattern
        for mask in layer.masks:
            m = re.match(r'^Mask\s.*\((.+)\)$', mask.name)
            if m:
                old_layer_name = m.group(1)
                new_mask_name = mask.name.replace(old_layer_name, layer.name)
                if mask.type == 'IMAGE':
                    msrc = get_mask_source(mask)
                    if msrc.image and not msrc.image.yia.is_image_atlas and not msrc.image.yua.is_udim_atlas: 
                        msrc.image.name = '___TEMP___'
                        msrc.image.name = get_unique_name(new_mask_name, bpy.data.images) 
                elif mask.type == 'VCOL':
                    msrc = get_mask_source(mask)
                    mask.name = '___TEMP___'
                    change_vcol_name(yp, obj, msrc, new_mask_name, mask)
                else:
                    mask.name = new_mask_name

    yp.halt_update = False

def copy_vertex_color_data(obj, source_name, dest_name):
    if obj.type != 'MESH': return

    #ori_mode = None
    if bpy.context.object and bpy.context.object.mode != 'OBJECT':
        #ori_mode = obj.mode
        bpy.ops.object.mode_set(mode='OBJECT')

    vcols = get_vertex_colors(obj)
    source = vcols.get(source_name)
    dest = vcols.get(dest_name)

    if not source or not dest: return

    num_channels = 4 if is_bl_newer_than(2, 80) else 3

    arr = numpy.zeros(len(source.data) * num_channels)
    source.data.foreach_get('color', arr)
    dest.data.foreach_set('color', arr) #.T.ravel())

    #if ori_mode:
    #    bpy.ops.object.mode_set(mode=ori_mode)

def set_obj_vertex_colors(obj, vcol_name, color):
    if obj.type != 'MESH': return

    ori_mode = None
    if obj.mode != 'OBJECT':
        ori_mode = obj.mode
        bpy.ops.object.mode_set(mode='OBJECT')

    vcols = get_vertex_colors(obj)
    vcol = vcols.get(vcol_name)
    if not vcol: return

    ones = numpy.ones(len(vcol.data))

    if is_bl_newer_than(2, 80):
        vcol.data.foreach_set( "color",
            numpy.array((color[0] * ones, color[1] * ones, color[2] * ones, color[3] * ones)).T.ravel())
    else:
        vcol.data.foreach_set( "color",
            numpy.array((color[0] * ones, color[1] * ones, color[2] * ones)).T.ravel())

    if ori_mode:
        bpy.ops.object.mode_set(mode=ori_mode)

def force_bump_base_value(tree, ch, value):
    col = (value, value, value, 1.0)

    bump_base = tree.nodes.get(ch.bump_base)
    if bump_base: bump_base.inputs[1].default_value = col

    neighbor_directions = ['n', 's', 'e', 'w']
    for d in neighbor_directions:
        b = tree.nodes.get(getattr(ch, 'bump_base_' + d))
        if b: b.inputs[1].default_value = col

    #for mod in ch.modifiers:
    #    if mod.type == 'OVERRIDE_COLOR' and mod.oc_use_normal_base:
    #        mod.oc_col = col

def update_bump_base_value_(tree, ch):
    force_bump_base_value(tree, ch, ch.bump_base_value)
    
def get_transition_bump_channel(layer):
    yp = layer.id_data.yp

    bump_ch = None
    for i, ch in enumerate(layer.channels):
        if yp.channels[i].type == 'NORMAL' and ch.enable and ch.enable_transition_bump:
            bump_ch = ch
            break

    return bump_ch

def get_showed_transition_bump_channel(layer):

    yp = layer.id_data.yp

    bump_ch = None
    for i, ch in enumerate(layer.channels):
        if yp.channels[i].type == 'NORMAL' and ch.show_transition_bump:
            bump_ch = ch
            break

    return bump_ch

# BLENDER_28_GROUP_INPUT_HACK
def duplicate_lib_node_tree(node): #, duplicate_group_inside=False):
    node.node_tree.name += '_Copy'
    if node.node_tree.users > 1:
        node.node_tree = node.node_tree.copy()

    #if duplicate_group_inside:
    #    for n in node.node_tree.nodes:
    #        if n.type == 'GROUP':
    #            duplicate_lib_node_tree(n, True)

    # Make sure input match to actual node its connected to
    #for n in node.node_tree.nodes:
    #    if n.type == 'GROUP_INPUT':
    #        for i, inp in enumerate(node.inputs):
    #            for link in n.outputs[i].links:
    #                try: link.to_socket.default_value = node.inputs[i].default_value
    #                except: pass

def match_group_input(node, key=None, extra_node_names=[]):

    input_node_names = ['Group Input']
    input_node_names.extend(extra_node_names)

    for name in input_node_names:
        try:
            n = node.node_tree.nodes.get(name)
            if not key: outputs = n.outputs
            else: outputs = [n.outputs[key]]
        except: continue

        for outp in outputs:
            for link in outp.links:
                try: 
                    if link.to_socket.default_value != node.inputs[outp.name].default_value:
                        link.to_socket.default_value = node.inputs[outp.name].default_value
                except: pass

def get_tree_inputs(tree):
    if not is_bl_newer_than(4):
        return tree.inputs

    return [ui for ui in tree.interface.items_tree if hasattr(ui, 'in_out') and ui.in_out in {'INPUT', 'BOTH'}]

def get_tree_outputs(tree):
    if not is_bl_newer_than(4):
        return tree.outputs

    return [ui for ui in tree.interface.items_tree if hasattr(ui, 'in_out') and ui.in_out in {'OUTPUT', 'BOTH'}]

def get_tree_input_by_name(tree, name):
    if not is_bl_newer_than(4):
        return tree.inputs.get(name)

    inp = [ui for ui in tree.interface.items_tree if ui.name == name and hasattr(ui, 'in_out') and ui.in_out in {'INPUT', 'BOTH'}]
    if inp: return inp[0]

    return None

def get_tree_output_by_name(tree, name):
    if not is_bl_newer_than(4):
        return tree.outputs.get(name)

    outp = [ui for ui in tree.interface.items_tree if ui.name == name and hasattr(ui, 'in_out') and ui.in_out in {'OUTPUT', 'BOTH'}]
    if outp: return outp[0]

    return None

def set_modifier_input_value(mod, socket_name, value):
    if mod.type != 'NODES' or not mod.node_group: return

    inp = get_tree_input_by_name(mod.node_group, socket_name)
    if not inp: return

    mod[inp.identifier] = value

def new_tree_input(tree, name, socket_type, description='', use_both=False):
    if not is_bl_newer_than(4):
        return tree.inputs.new(socket_type, name)

    # There's no longer NodeSocketFloatFactor
    subtype = 'NONE'
    if socket_type == 'NodeSocketFloatFactor': 
        socket_type = 'NodeSocketFloat'
        subtype = 'FACTOR'

    inp = None

    # NOTE: Used to be working in Blender 4.0 Alpha, 'BOTH' in_out is no longer supported
    # Keep the code just in case it will work again someday
    if use_both and False:
        # Check if output with same name already exists
        items = [it for it in tree.interface.items_tree if it.name == name and it.socket_type == socket_type and hasattr(ui, 'in_out') and it.in_out == 'OUTPUT']
        if items:
            inp = items[0]
            inp.in_out = 'BOTH'

    if not inp: 
        inp =  tree.interface.new_socket(name, description=description, in_out='INPUT', socket_type=socket_type)

    if hasattr(inp, 'subtype'): inp.subtype = subtype
    return inp

def new_tree_output(tree, name, socket_type, description='', use_both=False):
    if not is_bl_newer_than(4):
        return tree.outputs.new(socket_type, name)

    # There's no longer NodeSocketFloatFactor
    if socket_type == 'NodeSocketFloatFactor': socket_type = 'NodeSocketFloat'

    outp = None

    # NOTE: Used to be working in Blender 4.0 Alpha, 'BOTH' in_out is no longer supported
    # Keep the code just in case it will work again someday
    if use_both and False:
        # Check if input with same name already exists
        items = [it for it in tree.interface.items_tree if it.name == name and it.socket_type == socket_type and it.in_out == 'INPUT']
        if items:
            outp = items[0]
            outp.in_out = 'BOTH'

    if not outp: 
        outp = tree.interface.new_socket(name, description=description, in_out='OUTPUT', socket_type=socket_type)

    return outp

def remove_tree_input(tree, item):
    if not is_bl_newer_than(4):
        tree.inputs.remove(item)
        return

    if item.in_out == 'BOTH':
        item.in_out = 'OUTPUT'
    elif item.in_out == 'INPUT':
        tree.interface.remove(item)

def remove_tree_output(tree, item):
    if not is_bl_newer_than(4):
        tree.outputs.remove(item)
        return

    if item.in_out == 'BOTH':
        item.in_out = 'INPUT'
    elif item.in_out == 'OUTPUT':
        tree.interface.remove(item)

def get_tree_input_by_index(tree, index):
    if not is_bl_newer_than(4):
        return tree.inputs[index]

    i = -1
    for item in tree.interface.items_tree:
        if item.in_out in {'INPUT', 'BOTH'}:
            i += 1

        if i == index:
            return item

    return None

def get_tree_output_by_index(tree, index):
    if not is_bl_newer_than(4):
        return tree.outputs[index]

    i = -1
    for item in tree.interface.items_tree:
        if item.in_out in {'OUTPUT', 'BOTH'}:
            i += 1

        if i == index:
            return item

    return None

def get_output_index(root_ch):
    yp = root_ch.id_data.yp

    output_index = root_ch.io_index

    # Check if there's normal channel above current channel because it has extra output
    #for ch in yp.channels:
    #    if ch.type == 'NORMAL' and ch != root_ch:
    #        output_index += 1
    #    if ch == root_ch:
    #        break

    return output_index

def get_layer_depth(layer):

    yp = layer.id_data.yp

    upmost_found = False
    depth = 0
    cur = layer
    parent = layer

    while True:
        if cur.parent_idx != -1:

            try: layer = yp.layers[cur.parent_idx]
            except: break

            if layer.type == 'GROUP':
                parent = layer
                depth += 1

        if parent == cur:
            break

        cur = parent

    return depth

def is_top_member(layer, enabled_only=False):
    
    if layer.parent_idx == -1:
        return False

    yp = layer.id_data.yp

    for i, t in enumerate(yp.layers):
        if enabled_only and not t.enable: continue
        if t == layer:
            if layer.parent_idx == i-1:
                return True
            else: return False

    return False

def is_bottom_member(layer, enabled_only=False):

    if layer.parent_idx == -1:
        return False

    yp = layer.id_data.yp

    layer_idx = -1
    last_member_idx = -1
    for i, t in enumerate(yp.layers):
        if enabled_only and not t.enable: continue
        if t == layer:
            layer_idx = i
        if t.parent_idx == layer.parent_idx:
            last_member_idx = i

    if layer_idx == last_member_idx:
        return True

    return False

#def get_upmost_parent_idx(layer, idx_limit = -1):
#
#    yp = layer.id_data.yp
#
#    cur = layer
#    parent = layer
#    parent_idx = -1
#
#    while True:
#        if cur.parent_idx != -1 and cur.parent_idx != idx_limit:
#
#            try: layer = yp.layers[cur.parent_idx]
#            except: break
#
#            if layer.type == 'GROUP':
#                parent = layer
#                parent_idx = cur.parent_idx
#
#        if parent == cur:
#            break
#
#        cur = parent
#
#    return parent_idx

def get_active_layer(yp):

    if yp.active_layer_index >= 0 and yp.active_layer_index < len(yp.layers):
        return yp.layers[yp.active_layer_index]

    return None

def get_layer_index(layer):
    yp = layer.id_data.yp

    for i, t in enumerate(yp.layers):
        if layer == t:
            return i

def get_layer_index_by_name(yp, name):

    for i, t in enumerate(yp.layers):
        if name == t.name:
            return i

    return -1

def get_parent_dict(yp):
    parent_dict = {}
    for t in yp.layers:
        if t.parent_idx != -1:
            try: parent_dict[t.name] = yp.layers[t.parent_idx].name
            except: parent_dict[t.name] = None
        else: parent_dict[t.name] = None

    return parent_dict

def get_index_dict(yp):
    index_dict = {}
    for i, t in enumerate(yp.layers):
        index_dict[t.name] = i

    return index_dict

def get_parent(layer):

    yp = layer.id_data.yp
    
    if layer.parent_idx == -1:
        return None

    return yp.layers[layer.parent_idx]

def is_parent_hidden(layer):

    yp = layer.id_data.yp

    hidden = False
    
    cur = layer
    parent = layer

    while True:
        if cur.parent_idx != -1:

            try: layer = yp.layers[cur.parent_idx]
            except: break

            if layer.type == 'GROUP':
                parent = layer
                if not parent.enable:
                    hidden = True
                    break

        if parent == cur:
            break

        cur = parent

    return hidden

def set_parent_dict_val(yp, parent_dict, name, target_idx):

    if target_idx != -1:
        parent_dict[name] = yp.layers[target_idx].name
    else: parent_dict[name] = None

    return parent_dict

def get_list_of_direct_child_ids(layer):
    yp = layer.id_data.yp

    if layer.type != 'GROUP':
        return []

    layer_idx = get_layer_index(layer)

    children = []
    for i, t in enumerate(yp.layers):
        if t.parent_idx == layer_idx:
            children.append(i)

    return children

def get_list_of_direct_children(layer):
    yp = layer.id_data.yp

    if layer.type != 'GROUP':
        return []

    layer_idx = get_layer_index(layer)

    children = []
    for t in yp.layers:
        if t.parent_idx == layer_idx:
            children.append(t)

    return children

def get_list_of_all_children_and_child_ids(layer):
    yp = layer.id_data.yp

    if layer.type != 'GROUP':
        return [], []

    layer_idx = get_layer_index(layer)

    children = []
    child_ids = []
    for i, t in enumerate(yp.layers):
        if t.parent_idx == layer_idx or t.parent_idx in child_ids:
            children.append(t)
            child_ids.append(i)

    return children, child_ids

def get_list_of_parent_ids(layer):

    yp = layer.id_data.yp

    cur = layer
    parent = layer
    parent_list = []

    while True:
        if cur.parent_idx != -1:

            try: layer = yp.layers[cur.parent_idx]
            except: break

            if layer.type == 'GROUP':
                parent = layer
                parent_list.append(cur.parent_idx)

        if parent == cur:
            break

        cur = parent

    return parent_list

def get_last_chained_up_layer_ids(layer, idx_limit):

    yp = layer.id_data.yp
    layer_idx = get_layer_index(layer)

    cur = layer
    parent = layer
    parent_idx = layer_idx

    while True:
        if cur.parent_idx != -1 and cur.parent_idx != idx_limit:

            try: layer = yp.layers[cur.parent_idx]
            except: break

            if layer.type == 'GROUP':
                parent = layer
                parent_idx = cur.parent_idx

        if parent == cur:
            break

        cur = parent

    return parent_idx

def has_children(layer):

    yp = layer.id_data.yp

    if layer.type != 'GROUP':
        return False

    layer_idx = get_layer_index(layer)

    if layer_idx < len(yp.layers)-1:
        neighbor = yp.layers[layer_idx+1]
        if neighbor.parent_idx == layer_idx:
            return True

    return False

def has_channel_children(layer, root_ch):

    yp = layer.id_data.yp

    if layer.type != 'GROUP':
        return False

    ch_idx = get_channel_index(root_ch)
    children = get_list_of_direct_children(layer)

    for child in children:
        if not child.enable: continue
        for i, ch in enumerate(child.channels):
            if i == ch_idx and ch.enable:
                return True

    return False

def has_previous_layer_channels(layer, root_ch):
    yp = layer.id_data.yp

    if layer.parent_idx == -1:
        return True

    ch_idx = get_channel_index(root_ch)
    layer_idx = get_layer_index(layer)

    for i, t in reversed(list(enumerate(yp.layers))):
        if i > layer_idx and layer.parent_idx == t.parent_idx:
            for j, c in enumerate(t.channels):
                if ch_idx == j and get_channel_enabled(c, t, yp.channels[ch_idx]):
                    return True

    return False

def get_last_child_idx(layer): #, very_last=False):

    yp = layer.id_data.yp
    layer_idx = get_layer_index(layer)

    if layer.type != 'GROUP': 
        return layer_idx

    for i, t in reversed(list(enumerate(yp.layers))):
        if i > layer_idx and layer_idx in get_list_of_parent_ids(t):
            return i

    return layer_idx

def get_upper_neighbor(layer):

    yp = layer.id_data.yp
    layer_idx = get_layer_index(layer)

    if layer_idx == 0:
        return None, None

    if layer.parent_idx == layer_idx - 1:
        return layer_idx - 1, yp.layers[layer_idx - 1]

    upper_layer = yp.layers[layer_idx - 1]

    neighbor_idx = get_last_chained_up_layer_ids(upper_layer, layer.parent_idx)
    neighbor = yp.layers[neighbor_idx]

    return neighbor_idx, neighbor

def get_lower_neighbor(layer):

    yp = layer.id_data.yp
    layer_idx = get_layer_index(layer)
    last_index = len(yp.layers) - 1

    if layer_idx == last_index:
        return None, None

    if layer.type == 'GROUP':
        last_child_idx = get_last_child_idx(layer)

        if last_child_idx == last_index:
            return None, None

        neighbor_idx = last_child_idx + 1
    else:
        neighbor_idx = layer_idx + 1

    neighbor = yp.layers[neighbor_idx]

    return neighbor_idx, neighbor

def is_valid_to_remove_bump_nodes(layer, ch):

    if layer.type == 'COLOR' and ((ch.enable_transition_bump and ch.enable) or len(layer.masks) == 0 or ch.transition_bump_chain == 0):
        return True

    return False

def get_correct_uv_neighbor_resolution(ch, image=None):

    res_x = image.size[0] if image else 1000
    res_y = image.size[1] if image else 1000

    #res_x /= ch.bump_smooth_multiplier
    #res_y /= ch.bump_smooth_multiplier

    return res_x, res_y

def set_uv_neighbor_resolution(entity, uv_neighbor=None, source=None, use_baked=False):

    yp = entity.id_data.yp
    m1 = re.match(r'^yp\.layers\[(\d+)\]$', entity.path_from_id())
    m2 = re.match(r'^yp\.layers\[(\d+)\]\.masks\[(\d+)\]$', entity.path_from_id())
    m3 = re.match(r'^yp\.layers\[(\d+)\]\.channels\[(\d+)\]$', entity.path_from_id())

    if m1: 
        layer = yp.layers[int(m1.group(1))]
        tree = get_tree(entity)
        if not source: source = get_layer_source(entity, get_baked=use_baked)
        entity_type = entity.type
        scale = entity.scale
    elif m2: 
        layer = yp.layers[int(m2.group(1))]
        tree = get_tree(layer)
        if not source: source = get_mask_source(entity, get_baked=use_baked)
        entity_type = entity.type
        scale = entity.scale
    elif m3: 
        layer = yp.layers[int(m3.group(1))]
        tree = get_tree(layer)
        if not source: source = get_channel_source(entity, layer, tree)
        entity_type = entity.override_type
        scale = layer.scale
    else: return

    if not uv_neighbor: uv_neighbor = tree.nodes.get(entity.uv_neighbor)
    if not uv_neighbor: return

    if 'ResX' not in uv_neighbor.inputs: return

    # Get height channel
    height_ch = get_height_channel(layer)
    if not height_ch: return

    # Get Image
    image = source.image if entity_type == 'IMAGE' else None
    
    # Get correct resolution
    res_x, res_y = get_correct_uv_neighbor_resolution(height_ch, image)

    # Set UV Neighbor resolution
    uv_neighbor.inputs['ResX'].default_value = res_x
    uv_neighbor.inputs['ResY'].default_value = res_y

def get_tilenums_height(tilenums):
    min_y = int(min(tilenums) / 10)
    max_y = int(max(tilenums) / 10)

    return max_y - min_y + 1

def get_udim_segment_tiles_height(segment):
    tilenums = [btile.number for btile in segment.base_tiles]
    return get_tilenums_height(tilenums)

def get_udim_segment_mapping_offset(segment):
    image = segment.id_data

    offset_y = 0 
    for i, seg in enumerate(image.yua.segments):
        if seg == segment:
            return offset_y
        tiles_height = get_udim_segment_tiles_height(seg)
        offset_y += tiles_height + 1

def is_mapping_possible(entity_type):
    return entity_type not in {'VCOL', 'BACKGROUND', 'COLOR', 'GROUP', 'HEMI', 'OBJECT_INDEX', 'COLOR_ID', 'BACKFACE', 'EDGE_DETECT', 'MODIFIER', 'AO'} 

def clear_mapping(entity, use_baked=False):

    m1 = re.match(r'^yp\.layers\[(\d+)\]$', entity.path_from_id())
    m2 = re.match(r'^yp\.layers\[(\d+)\]\.masks\[(\d+)\]$', entity.path_from_id())

    if m1: mapping = get_layer_mapping(entity, use_baked)
    else: mapping = get_mask_mapping(entity, use_baked)

    if mapping:
        if is_bl_newer_than(2, 81):
            mapping.inputs[1].default_value = (0.0, 0.0, 0.0)
            mapping.inputs[2].default_value = (0.0, 0.0, 0.0)
            mapping.inputs[3].default_value = (1.0, 1.0, 1.0)
        else:
            mapping.translation = (0.0, 0.0, 0.0)
            mapping.rotation = (0.0, 0.0, 0.0)
            mapping.scale = (1.0, 1.0, 1.0)

def update_mapping(entity, use_baked=False):

    yp = entity.id_data.yp

    m1 = re.match(r'^yp\.layers\[(\d+)\]$', entity.path_from_id())
    m2 = re.match(r'^yp\.layers\[(\d+)\]\.masks\[(\d+)\]$', entity.path_from_id())

    # Get source
    layer = None
    mask = None
    if m1: 
        source = get_layer_source(entity, get_baked=use_baked)
        mapping = get_layer_mapping(entity, get_baked=use_baked)
        layer = entity
    elif m2: 
        source = get_mask_source(entity, get_baked=use_baked)
        mapping = get_mask_mapping(entity, get_baked=use_baked)
        layer = yp.layers[int(m2.group(1))]
        mask = entity
    else: return

    if not mapping: return

    segment_name = entity.segment_name if not use_baked else entity.baked_segment_name

    if use_baked:
        offset_x = offset_y = offset_z = 0.0
        scale_x = scale_y = scale_z = 1.0
    else:
        offset_x = entity.translation[0]
        offset_y = entity.translation[1]
        offset_z = entity.translation[2]

        scale_x = entity.scale[0]
        scale_y = entity.scale[1]
        scale_z = entity.scale[2]

    if (entity.type == 'IMAGE' or use_baked) and segment_name != '':

        # Atlas will only use point vector type for now
        mapping.vector_type = 'POINT'

        image = source.image
        if image.source == 'TILED':
            segment = image.yua.segments.get(segment_name)
            offset_y = get_udim_segment_mapping_offset(segment) 
        else:
            segment = image.yia.segments.get(segment_name)

            scale_x = segment.width / image.size[0] * scale_x
            scale_y = segment.height / image.size[1] * scale_y

            offset_x = scale_x * segment.tile_x + offset_x * scale_x
            offset_y = scale_y * segment.tile_y + offset_y * scale_y

    if is_bl_newer_than(2, 81):
        mapping.inputs[1].default_value = (offset_x, offset_y, offset_z)
        mapping.inputs[2].default_value = entity.rotation
        mapping.inputs[3].default_value = (scale_x, scale_y, scale_z)
    else:
        mapping.translation = (offset_x, offset_y, offset_z)
        mapping.rotation = entity.rotation
        mapping.scale = (scale_x, scale_y, scale_z)

    # Setting UV neighbor resolution probably isn't important right now
    #set_uv_neighbor_resolution(entity, source=source, mapping=mapping)

    #if m1: 
    #    for i, ch in enumerate(entity.channels):
    #        root_ch = yp.channels[i]
    #        if root_ch.type == 'NORMAL' and root_ch.enable_smooth_bump and ch.enable and ch.override and ch.override_type == 'IMAGE':
    #            set_uv_neighbor_resolution(ch, mapping=mapping)

    if entity.type == 'IMAGE' and entity.texcoord_type == 'UV':
        if hasattr(bpy.context, 'object') and bpy.context.object and bpy.context.object.mode == 'TEXTURE_PAINT':

            # Get active mask of layer
            active_mask = None
            for m in layer.masks:
                if m.active_edit:
                    active_mask = m

            # Only need to refersh if entity is the active one
            if not active_mask or (mask and active_mask == mask):
                yp.need_temp_uv_refresh = True

def get_transformation(mapping, entity=None):
    translation = (0.0, 0.0, 0.0)
    rotation = (0.0, 0.0, 0.0)
    scale = (1.0, 1.0, 1.0)

    if is_bl_newer_than(2, 81):
        translation = mapping.inputs[1].default_value
        rotation = mapping.inputs[2].default_value

        if entity and hasattr(entity, 'enable_uniform_scale') and entity.enable_uniform_scale:
            scale_val = get_entity_prop_value(entity, 'uniform_scale_value')
            scale = (scale_val, scale_val, scale_val)
        else:
            scale = mapping.inputs[3].default_value
    
    else:
        translation = mapping.translation
        rotation = mapping.rotation
        scale = mapping.scale

    return translation, rotation, scale

def is_active_uv_map_missmatch_active_entity(obj, layer):

    yp = layer.id_data.yp

    entity = None

    for mask in layer.masks:
        if mask.active_edit:
            entity = mask
            entity_type = entity.type
            use_baked = entity.use_baked
            break

    for ch in layer.channels:
        if ch.active_edit:
            entity = layer
            entity_type = ch.override_type
            use_baked = False
            break

        if ch.active_edit_1:
            entity = layer
            entity_type = ch.override_1_type
            use_baked = False
            break

    if not entity:
        entity = layer
        entity_type = entity.type
        use_baked = entity.use_baked

    # Non image entity doesn't need matching UV
    if not use_baked and entity_type != 'IMAGE':
        return False

    # No need to check UV and transformation if entity is not using UV vector
    if (entity == layer and not is_layer_using_vector(entity)) or entity.texcoord_type != 'UV': return False

    # Get active UV 
    uv_layers = get_uv_layers(obj)
    if not uv_layers: return False
    uv_layer = uv_layers.active

    # Get active entity UV name
    uv_name = entity.uv_name if not use_baked or entity.baked_uv_name == '' else entity.baked_uv_name

    # Get mapping
    mapping = get_entity_mapping(entity, get_baked=use_baked)

    # Check mapping transformation
    if mapping and is_transformed(mapping, entity) and obj.mode == 'TEXTURE_PAINT':
        if uv_layer.name != TEMP_UV:
            return True
        elif TEMP_UV:
            translation, rotation, scale = get_transformation(mapping, entity)
            for i in range(3):
                if obj.yp.texpaint_translation[i] != translation[i]:
                    return True
                if obj.yp.texpaint_rotation[i] != rotation[i]:
                    return True
                if obj.yp.texpaint_scale[i] != scale[i]:
                    return True

    # Check if current active uv matched with current entity uv
    elif uv_name in uv_layers and uv_name != uv_layer.name:
        return True

    return False

def is_transformed(mapping, entity=None):
    translation, rotation, scale = get_transformation(mapping, entity)

    for t in translation:
        if t != 0.0: return True

    for r in rotation:
        if r != 0.0: return True

    for s in scale:
        if s != 1.0: return True

    return False

def check_uvmap_on_other_objects_with_same_mat(mat, uv_name, set_active=True):

    if mat.users > 1 and uv_name != '':
        for ob in get_scene_objects():
            if ob.type != 'MESH': continue
            if mat.name in ob.data.materials:
                uvls = get_uv_layers(ob)
                if uv_name not in uvls:
                    uvl = uvls.new(name=uv_name)
                    if set_active:
                        uvls.active = uvl

def set_uv_mirror_offsets(obj, matrix):

    mirror = get_first_mirror_modifier(obj)
    if not mirror: return

    movec = Vector((mirror.mirror_offset_u / 2, mirror.mirror_offset_v / 2, 0.0))
    if is_bl_newer_than(2, 80):
        # NOTE: For compatibility to older blenders, put matrix multiplication under eval
        movec = eval('matrix @ movec')
    else: movec = matrix * movec

    if mirror.use_mirror_u:
        obj.yp.ori_mirror_offset_u = mirror.mirror_offset_u
        mirror.mirror_offset_u = movec.x * 2 - (1.0 - matrix[0][0])

    if mirror.use_mirror_v:
        obj.yp.ori_mirror_offset_v = mirror.mirror_offset_v
        mirror.mirror_offset_v = movec.y * 2 - (1.0 - matrix[1][1])

    if is_bl_newer_than(2, 80):
        obj.yp.ori_offset_u = mirror.offset_u
        mirror.offset_u *= matrix[0][0]

        obj.yp.ori_offset_v = mirror.offset_v
        mirror.offset_v *= matrix[1][1]

def remove_temp_uv(obj, entity):
    uv_layers = get_uv_layers(obj)
    
    if uv_layers:
        for uv in uv_layers:
            if uv.name == TEMP_UV or uv.name.startswith(TEMP_UV):
                try: uv_layers.remove(uv)
                except: print('EXCEPTIION: Cannot remove temp uv!')
                #break

    if not entity: 
        if uv_layers and len(uv_layers) > 0:
            try: uv_layers.active = uv_layers[0]
            except: print('EXCEPTIION: Cannot set active uv!')
        return

    m1 = re.match(r'^yp\.layers\[(\d+)\]$', entity.path_from_id())
    m2 = re.match(r'^yp\.layers\[(\d+)\]\.masks\[(\d+)\]$', entity.path_from_id())

    if not m1 and not m2:
        return

    # Remove uv mirror offsets for entity with image atlas
    mirror = get_first_mirror_modifier(obj)
    if mirror and entity.type == 'IMAGE'  and (
            entity.segment_name != '' or 
            # Because sometimes you want to tweak mirror offsets in texture paint mode,
            # quitting texture paint while using standard image will not reset mirror offsets
            # But unfortunately, it will still reset if you are changing active layer
            # even if the layer is not using image atlas
            # Better solution will requires storing last active layer
            (entity.segment_name == '' and obj.mode == 'TEXTURE_PAINT')
            ):
        if mirror.use_mirror_u:
            try: mirror.mirror_offset_u = obj.yp.ori_mirror_offset_u
            except: print('EXCEPTIION: Cannot set modifier mirror offset!')

        if mirror.use_mirror_v:
            try: mirror.mirror_offset_v = obj.yp.ori_mirror_offset_v
            except: print('EXCEPTIION: Cannot set modifier mirror offset!')

        if is_bl_newer_than(2, 80):
            try: mirror.offset_u = obj.yp.ori_offset_u
            except: print('EXCEPTIION: Cannot set modifier mirror offset!')
            try: mirror.offset_v = obj.yp.ori_offset_v
            except: print('EXCEPTIION: Cannot set modifier mirror offset!')

def refresh_temp_uv(obj, entity): 
    if obj.type != 'MESH':
        return False

    if not entity:
        remove_temp_uv(obj, entity)
        return False

    m1 = re.match(r'^yp\.layers\[(\d+)\]$', entity.path_from_id())
    m2 = re.match(r'^yp\.layers\[(\d+)\]\.masks\[(\d+)\]$', entity.path_from_id())
    m3 = re.match(r'^yp\.layers\[(\d+)\]\.channels\[(\d+)\]$', entity.path_from_id())

    if m1 or m2 or m3: 

        # Get exact match
        if m1: m = m1
        elif m2: m = m2
        elif m3: m = m3

        # Get layer tree
        yp = entity.id_data.yp
        layer = yp.layers[int(m.group(1))]
        layer_tree = get_tree(layer)

    else: return False

    uv_layers = get_uv_layers(obj)
    layer_uv_name = layer.baked_uv_name if layer.use_baked and layer.baked_uv_name != '' else layer.uv_name
    layer_uv = uv_layers.get(layer_uv_name)

    if m1 or m3:
        entity_uv = layer_uv
    else:
        uv_name = entity.baked_uv_name if entity.use_baked and entity.baked_uv_name != '' else entity.uv_name
        entity_uv = uv_layers.get(uv_name)

        if not entity_uv: 
            entity_uv = layer_uv

    if not entity_uv: 
        return False

    # Set active uv
    if uv_layers.active != entity_uv:
        if uv_layers.active != entity_uv:
            try: uv_layers.active = entity_uv
            except: print('EXCEPTIION: Cannot set active uv!')
        # NOTE: Blender 2.90 or lower need to use active render so the UV in image editor paint mode is updated
        if not is_bl_newer_than(2, 91) and not entity_uv.active_render:
            try: entity_uv.active_render = True
            except: print('EXCEPTIION: Cannot set active uv render!')

    # Delete previous temp uv
    remove_temp_uv(obj, entity)

    # No need to use temp uv if override is not using image
    if m3 and ((entity.active_edit and entity.override_type != 'IMAGE') or (entity.active_edit_1 and entity.override_1_type != 'IMAGE')):
        return False

    # No need to use temp uv if layer/mask is not using image
    if (m1 or m2) and (entity.type != 'IMAGE' and not entity.use_baked):
        return False

    # Only set actual uv if not in texture paint or edit mode
    if obj.mode not in {'TEXTURE_PAINT', 'EDIT'}:
        return False

    #yp.need_temp_uv_refresh = False

    # Get source
    if m1: 
        if entity.use_baked:
            tree = get_tree(entity)
            source = tree.nodes.get(entity.baked_source)
        else:
            source = get_layer_source(entity)
        mapping = get_layer_mapping(entity, get_baked=entity.use_baked)
        #print('Layer!')
    elif m2: 
        if entity.use_baked:
            mask_tree = get_mask_tree(entity)
            source = mask_tree.nodes.get(entity.baked_source)
            layer_tree = get_mask_tree(entity, True)
        else:
            source = get_mask_source(entity)
        mapping = get_mask_mapping(entity, get_baked=entity.use_baked)
        #print('Mask!')
    elif m3: 
        if entity.active_edit_1:
            source = layer_tree.nodes.get(entity.source_1)
        else: source = layer_tree.nodes.get(entity.source)
        mapping = get_layer_mapping(layer)
        entity = layer
        #print('Channel!')
    else: return False

    # Only point mapping are supported for now
    if mapping and mapping.vector_type not in {'POINT', 'TEXTURE'}:
        return False

    if not hasattr(source, 'image'): return False

    img = source.image
    if not img or not mapping or not is_transformed(mapping, entity):
        return False

    set_active_object(obj)

    # Cannot do this in edit mode
    ori_mode = obj.mode
    if ori_mode == 'EDIT':
        bpy.ops.object.mode_set(mode='OBJECT')

    # New uv layers
    temp_uv_layer = uv_layers.new(name=TEMP_UV)
    try: uv_layers.active = temp_uv_layer
    except: print('EXCEPTIION: Cannot set temporary UV!')
    # NOTE: Blender 2.90 or lower need to use active render so the UV in image editor paint mode is updated
    if not is_bl_newer_than(2, 91):
        temp_uv_layer.active_render = True

    if not is_bl_newer_than(2, 80):
        temp_uv_layer = obj.data.uv_layers.get(TEMP_UV)

    translation_x = mapping.inputs[1].default_value[0] if is_bl_newer_than(2, 81) else mapping.translation[0]
    translation_y = mapping.inputs[1].default_value[1] if is_bl_newer_than(2, 81) else mapping.translation[1]
    translation_z = mapping.inputs[1].default_value[2] if is_bl_newer_than(2, 81) else mapping.translation[2]

    rotation_x = mapping.inputs[2].default_value[0] if is_bl_newer_than(2, 81) else mapping.rotation[0]
    rotation_y = mapping.inputs[2].default_value[1] if is_bl_newer_than(2, 81) else mapping.rotation[1]
    rotation_z = mapping.inputs[2].default_value[2] if is_bl_newer_than(2, 81) else mapping.rotation[2]

    if hasattr(entity, 'enable_uniform_scale') and entity.enable_uniform_scale and is_bl_newer_than(2, 81):
        scale_x = scale_y = scale_z = get_entity_prop_value(entity, 'uniform_scale_value')
    else:
        scale_x = mapping.inputs[3].default_value[0] if is_bl_newer_than(2, 81) else mapping.scale[0]
        scale_y = mapping.inputs[3].default_value[1] if is_bl_newer_than(2, 81) else mapping.scale[1]
        scale_z = mapping.inputs[3].default_value[2] if is_bl_newer_than(2, 81) else mapping.scale[2]

    # Remember the transformation to object props
    obj.yp.texpaint_translation = (translation_x, translation_y, translation_z)
    obj.yp.texpaint_rotation = (rotation_x, rotation_y, rotation_z)
    obj.yp.texpaint_scale = (scale_x, scale_y, scale_z)

    # Create transformation matrix
    m1 = m2 = m3 = m4 = None
    if mapping.vector_type == 'POINT':

        # Scale
        m = Matrix((
            (scale_x, 0, 0),
            (0, scale_y, 0),
            (0, 0, scale_z)
        ))

        # Rotate
        m.rotate(Euler((rotation_x, rotation_y, rotation_z)))

        # Translate
        m = m.to_4x4()
        m[0][3] = translation_x
        m[1][3] = translation_y
        m[2][3] = translation_z

    elif mapping.vector_type == 'TEXTURE': 
        # Translate matrix
        m = Matrix((
            (1, 0, 0, -translation_x),
            (0, 1, 0, -translation_y),
            (0, 0, 1, -translation_z),
            (0, 0, 0, 1),
        ))

        # Rotate z matrix
        m1 = Matrix(((1, 0, 0), (0, 1, 0), (0, 0, 1)))
        m1.rotate(Euler((0, 0, -rotation_z)))

        # Rotate y matrix
        m2 = Matrix(((1, 0, 0), (0, 1, 0), (0, 0, 1)))
        m2.rotate(Euler((0, -rotation_y, 0)))

        # Rotate x matrix
        m3 = Matrix(((1, 0, 0), (0, 1, 0), (0, 0, 1)))
        m3.rotate(Euler((-rotation_x, 0, 0)))

        # Scale matrix
        m4 = Matrix((
            (1 / scale_x, 0, 0),
            (0, 1 / scale_y, 0),
            (0, 0, 1 / scale_z)
        ))

    # Create numpy array to store uv coordinates
    arr = numpy.zeros(len(obj.data.loops) * 2, dtype=numpy.float32)
    temp_uv_layer.data.foreach_get('uv', arr)
    arr.shape = (arr.shape[0] // 2, 2)

    # Matrix transformation for each uv coordinates
    if is_bl_newer_than(2, 80):
        if mapping.vector_type == 'TEXTURE':
            for uv in arr:
                vec = Vector((uv[0], uv[1], 0.0)) #, 1.0))
                # NOTE: For compatibility to older blenders, put matrix multiplication under eval
                vec = eval('m @ vec')
                vec = eval('m1 @ vec')
                vec = eval('m2 @ vec')
                vec = eval('m3 @ vec')
                vec = eval('m4 @ vec')
                uv[0] = vec[0]
                uv[1] = vec[1]
        else:
            for uv in arr:
                vec = Vector((uv[0], uv[1], 0.0)) #, 1.0))
                # NOTE: For compatibility to older blenders, put matrix multiplication under eval
                vec = eval('m @ vec')
                uv[0] = vec[0]
                uv[1] = vec[1]
    else:
        if mapping.vector_type == 'TEXTURE':
            for uv in arr:
                vec = Vector((uv[0], uv[1], 0.0)) #, 1.0))
                vec = m * vec
                vec = m1 * vec
                vec = m2 * vec
                vec = m3 * vec
                vec = m4 * vec
                uv[0] = vec[0]
                uv[1] = vec[1]
        else:
            for uv in arr:
                vec = Vector((uv[0], uv[1], 0.0)) #, 1.0))
                vec = m * vec
                uv[0] = vec[0]
                uv[1] = vec[1]

    # Set back uv coordinates
    temp_uv_layer.data.foreach_set('uv', arr.ravel())

    # Set UV mirror offset
    if ori_mode != 'EDIT':
        try: set_uv_mirror_offsets(obj, m)
        except: print('EXCEPTIION: Cannot set modifier mirror offset!')

    # Back to edit mode if originally from there
    if ori_mode == 'EDIT':
        bpy.ops.object.mode_set(mode='EDIT')

    return True

def set_bump_backface_flip(node, flip_backface):
    node.mute = False
    if flip_backface:
        node.inputs['Eevee'].default_value = 1.0
        node.inputs['Cycles'].default_value = 1.0
        node.inputs['Blender 2.7 Viewport'].default_value = 0.0
    else:
        node.inputs['Eevee'].default_value = 0.0
        node.inputs['Cycles'].default_value = 0.0
        node.inputs['Blender 2.7 Viewport'].default_value = 1.0

def set_normal_backface_flip(node, flip_backface):
    node.mute = False
    if flip_backface:
        node.inputs['Flip'].default_value = 1.0
    else:
        node.inputs['Flip'].default_value = 0.0

def set_tangent_backface_flip(node, flip_backface):
    node.mute = False
    if flip_backface:
        node.inputs['Eevee'].default_value = 1.0
        node.inputs['Cycles'].default_value = 1.0
        node.inputs['Blender 2.7 Viewport'].default_value = 0.0
    else:
        node.inputs['Eevee'].default_value = 0.0
        node.inputs['Cycles'].default_value = 0.0
        node.inputs['Blender 2.7 Viewport'].default_value = 1.0

def set_bitangent_backface_flip(node, flip_backface):
    if flip_backface:
        node.mute = False
    else:
        node.mute = True

def is_parallax_enabled(root_ch):
    if not root_ch: return False

    yp = root_ch.id_data.yp
    ypup = get_user_preferences()

    parallax_enabled = root_ch.enable_parallax if root_ch.type == 'NORMAL' else False

    if not ypup.parallax_without_baked and not yp.use_baked:
        parallax_enabled = False

    return parallax_enabled

def get_root_parallax_channel(yp):
    for ch in yp.channels:
        if ch.type == 'NORMAL' and is_parallax_enabled(ch):
            return ch

    return None

def get_root_height_channel(yp):
    for ch in yp.channels:
        if ch.type == 'NORMAL':
            return ch

    return None

def get_height_channel(layer):

    yp = layer.id_data.yp

    for i, ch in enumerate(layer.channels):
        root_ch = yp.channels[i]
        if root_ch.type == 'NORMAL':
            return ch

    return None

def match_io_between_node_tree(source, target):

    valid_inputs = []
    valid_outputs = []

    # Copy inputs
    for inp in get_tree_inputs(source):
        #target_inp = target.inputs.get(inp.name)
        target_inp = get_tree_input_by_name(target, inp.name)

        if target_inp and target_inp.bl_socket_idname != inp.bl_socket_idname:
            #target.inputs.remove(target_inp)
            remove_tree_input(target, target_inp)
            target_inp = None

        if not target_inp:
            #target_inp = target.inputs.new(inp.bl_socket_idname, inp.name)
            target_inp = new_tree_input(target, inp.name, inp.bl_socket_idname)
            target_inp.default_value = inp.default_value

        valid_inputs.append(target_inp)

    # Copy outputs
    for outp in get_tree_outputs(source):
        #target_outp = target.outputs.get(outp.name)
        target_outp = get_tree_output_by_name(target, outp.name)

        if target_outp and target_outp.bl_socket_idname != outp.bl_socket_idname:
            #target.outputs.remove(target_outp)
            remove_tree_output(target, target_outp)
            target_outp = None

        if not target_outp:
            #target_outp = target.outputs.new(outp.bl_socket_idname, outp.name)
            target_outp = new_tree_output(target, outp.name, outp.bl_socket_idname)
            target_outp.default_value = outp.default_value

        valid_outputs.append(target_outp)

    # Remove invalid inputs
    for inp in get_tree_inputs(target):
        if inp not in valid_inputs:
            #target.inputs.remove(inp)
            remove_tree_input(target, inp)

    # Remove invalid outputs
    for outp in get_tree_outputs(target):
        if outp not in valid_outputs:
            #target.outputs.remove(outp)
            remove_tree_output(target, outp)

def create_iterate_group_nodes(iter_tree, match_io=False):

    group_tree = bpy.data.node_groups.new(ITERATE_GROUP, 'ShaderNodeTree')
    create_essential_nodes(group_tree)

    for i in range(PARALLAX_DIVIDER):
        it = group_tree.nodes.new('ShaderNodeGroup')
        it.name = '_iterate_' + str(i)
        it.node_tree = iter_tree

    if match_io:
        match_io_between_node_tree(iter_tree, group_tree)

    return group_tree

def calculate_group_needed(num_of_iteration):
    return int(num_of_iteration / PARALLAX_DIVIDER)

def calculate_parallax_group_depth(num_of_iteration):
    #iter_inside = 1
    #depth = 1
    #while True:
    #    divider = iter_inside * PARALLAX_DIVIDER
    #    if (num_of_iteration / divider) < 1.0:
    #        break
    #    depth += 1
    #return depth
    return int(math.log(num_of_iteration, PARALLAX_DIVIDER))

def calculate_parallax_top_level_count(num_of_iteration):
    return int(num_of_iteration / pow(PARALLAX_DIVIDER, calculate_parallax_group_depth(num_of_iteration)))

def create_delete_iterate_nodes__(tree, num_of_iteration):
    iter_tree = tree.nodes.get('_iterate').node_tree

    # Get group depth
    depth = calculate_parallax_group_depth(num_of_iteration)
    #print(depth)

    # Top level group needed
    #top_level_count = int(num_of_iteration / pow(PARALLAX_DIVIDER, depth))
    top_level_count = calculate_parallax_top_level_count(num_of_iteration)

    # Create group depth node
    counter = 0
    while True:
        ig = tree.nodes.get('_iterate_depth_' + str(counter))

        ig_found = False
        if ig: ig_found = True

        if not ig and counter < depth:
            ig = tree.nodes.new('ShaderNodeGroup')
            ig.name = '_iterate_depth_' + str(counter)
            #ig.node_tree = iter_group.node_tree

        if ig and counter >= depth:
            if ig.node_tree:
                remove_datablock(bpy.data.node_groups, ig.node_tree, user=ig, user_prop='node_tree')
            tree.nodes.remove(ig)

        if not ig_found and counter >= depth:
            break

        counter += 1

    # Fill group depth
    cur_tree = iter_tree
    for i in range(depth):
        ig = tree.nodes.get('_iterate_depth_' + str(i))
        if ig and not ig.node_tree:
            ig.node_tree = create_iterate_group_nodes(cur_tree, True)

        if ig and ig.node_tree:
            cur_tree = ig.node_tree

    # Create top level group
    top_level = tree.nodes.get('_iterate_depth_' + str(depth-1))
    if top_level:
        top_level_tree = top_level.node_tree
    else: top_level_tree = iter_tree

    counter = 0
    while True:
        it = tree.nodes.get('_iterate_' + str(counter))

        it_found = False
        if it: it_found = True

        if not it and counter < top_level_count:
            it = tree.nodes.new('ShaderNodeGroup')
            it.name = '_iterate_' + str(counter)

        if it:
            if counter >= top_level_count:
                tree.nodes.remove(it)
            elif it.node_tree != top_level_tree:
                it.node_tree = top_level_tree

        if not it_found and counter >= top_level_count:
            break

        counter += 1

def create_delete_iterate_nodes_(tree, num_of_iteration):
    iter_tree = tree.nodes.get('_iterate').node_tree
    
    # Calculate group needed
    group_needed = calculate_group_needed(num_of_iteration)

    # Create group
    iter_group = tree.nodes.get('_iterate_group_0')
    if not iter_group:
        iter_group = tree.nodes.new('ShaderNodeGroup')
        iter_group.node_tree = create_iterate_group_nodes(iter_tree, True)
        iter_group.name = '_iterate_group_0'

    counter = 0
    while True:
        ig = tree.nodes.get('_iterate_group_' + str(counter))

        ig_found = False
        if ig: ig_found = True

        if not ig and counter < group_needed:
            ig = tree.nodes.new('ShaderNodeGroup')
            ig.name = '_iterate_group_' + str(counter)
            ig.node_tree = iter_group.node_tree

        if ig and counter >= group_needed:
            tree.nodes.remove(ig)

        if not ig_found and counter >= group_needed:
            break

        counter += 1

def create_delete_iterate_nodes(tree, num_of_iteration):
    iter_tree = tree.nodes.get('_iterate').node_tree

    counter = 0
    while True:
        it = tree.nodes.get('_iterate_' + str(counter))

        it_found = False
        if it: it_found = True

        if not it and counter < num_of_iteration:
            it = tree.nodes.new('ShaderNodeGroup')
            it.name = '_iterate_' + str(counter)
            it.node_tree = iter_tree

        if it and counter >= num_of_iteration:
            tree.nodes.remove(it)

        if not it_found and counter >= num_of_iteration:
            break

        counter += 1

def set_relief_mapping_nodes(yp, node, img=None):
    ch = get_root_parallax_channel(yp)

    # Set node parameters
    #node.inputs[0].default_value = ch.displacement_height_ratio
    node.inputs[0].default_value = get_displacement_max_height(ch)
    node.inputs[1].default_value = ch.parallax_ref_plane

    tree = node.node_tree

    linear_steps = tree.nodes.get('_linear_search_steps')
    linear_steps.outputs[0].default_value = float(ch.parallax_num_of_linear_samples)

    binary_steps = tree.nodes.get('_binary_search_steps')
    binary_steps.outputs[0].default_value = float(ch.parallax_num_of_binary_samples)

    if img:
        depth_source = tree.nodes.get('_depth_source')
        depth_from_tex = depth_source.node_tree.nodes.get('_depth_from_tex')
        depth_from_tex.image = img

    linear_loop = tree.nodes.get('_linear_search')
    create_delete_iterate_nodes(linear_loop.node_tree, ch.parallax_num_of_linear_samples)

    binary_loop = tree.nodes.get('_binary_search')
    create_delete_iterate_nodes(binary_loop.node_tree, ch.parallax_num_of_binary_samples)

def get_channel_index(root_ch):
    yp = root_ch.id_data.yp

    for i, c in enumerate(yp.channels):
        if c == root_ch:
            return i

def get_channel_index_by_name(yp, name):
    for i, ch in enumerate(yp.channels):
        if ch.name == name:
            return i

    return None

def get_layer_channel_index(layer, ch):
    for i, c in enumerate(layer.channels):
        if c == ch:
            return i
    return None

def get_layer_channel_type(layer, ch):
    yp = layer.id_data.yp
    idx = get_layer_channel_index(layer, ch)
    if idx != None:
        return yp.channels[idx].type
    return None

def is_bump_distance_relevant(layer, ch):
    if layer.type in {'COLOR', 'BACKGROUND'} and ch.enable_transition_bump:
        return False
    return True

def get_layer_channel_bump_distance(layer, ch):
    # Some layer will have bump distance of 0.0, ignoring the prop value
    if not is_bump_distance_relevant(layer, ch):
        return 0.0
    return ch.bump_distance

def get_layer_channel_max_height(layer, ch, ch_idx=None):

    if layer.type == 'GROUP':

        if ch_idx == None: ch_idx = [i for i, c in enumerate(layer.channels) if c == ch][0]
        children = get_list_of_direct_children(layer)
        if len(children) == 0: return 0.0

        # Check all of its children
        base_distance = None
        for child in children:
            for i, c in enumerate(child.channels):
                if i != ch_idx: continue

                h = get_layer_channel_max_height(child, c)

                if base_distance == None or h > base_distance:
                    base_distance = h

    else: 
        base_distance = abs(ch.normal_bump_distance) if ch.normal_map_type == 'NORMAL_MAP' else abs(get_layer_channel_bump_distance(layer, ch))

    if ch.enable_transition_bump:
        if ch.normal_map_type == 'NORMAL_MAP' and layer.type != 'GROUP':
            max_height = abs(get_transition_bump_max_distance_with_crease(ch))
        else:
            if ch.transition_bump_flip:
                max_height = abs(get_transition_bump_max_distance_with_crease(ch)) + base_distance * 2

            else: 
                max_height = abs(get_transition_bump_max_distance_with_crease(ch)) + base_distance

    else: 
        max_height = base_distance if base_distance != None else 0.0

    # Multiply by intensity value
    max_height *= ch.intensity_value

    return max_height

def get_transition_bump_max_distance(ch):
    return ch.transition_bump_distance if not ch.transition_bump_flip else -ch.transition_bump_distance

def get_transition_bump_max_distance_with_crease(ch):
    if ch.transition_bump_flip:
        return -ch.transition_bump_distance

    if not ch.transition_bump_crease:
        return ch.transition_bump_distance

    tb = ch.transition_bump_distance
    fac = ch.transition_bump_crease_factor

    if fac <= 0.5:
        return (1 - fac) * tb 

    return fac * tb

def get_max_child_height(layer, ch_idx):

    # Get children
    children = get_list_of_direct_children(layer)

    if len(children) == 0: return 0.0

    max_child_height = None
    for child in children:
        for i, c in enumerate(child.channels):
            if i != ch_idx: continue

            # Do recursive the children is a group
            if child.type == 'GROUP':
                h = get_max_child_height(child, ch_idx)
            else: 
                h = get_layer_channel_max_height(child, c, ch_idx)

            if max_child_height == None or h > max_child_height:
                max_child_height = h

    return max_child_height

def get_transition_disp_delta(layer, ch):
    if layer.type == 'GROUP':

        # Get channel index
        ch_idx = [i for i, c in enumerate(layer.channels) if c == ch][0]

        max_child_height = get_max_child_height(layer, ch_idx)
        delta = get_transition_bump_max_distance(ch) - max_child_height

    else:
        ##### REPLACED_BY_SHADERS

        bump_distance = ch.normal_bump_distance if ch.normal_map_type == 'NORMAL_MAP' else get_layer_channel_bump_distance(layer, ch)
        delta = get_transition_bump_max_distance(ch) - abs(bump_distance)

        #####

    return delta

def get_max_height_from_list_of_layers(layers, ch_index, layer=None, top_layers_only=False):

    max_height = 0.0

    for l in reversed(layers):
        if ch_index > len(l.channels)-1: continue
        if top_layers_only and l.parent_idx != -1: continue
        c = l.channels[ch_index]
        write_height = get_write_height(c)
        ch_max_height = get_layer_channel_max_height(l, c)
        if (l.enable and c.enable and 
                (write_height or (not write_height and l == layer)) and
                c.normal_blend_type in {'MIX', 'COMPARE'} and max_height < ch_max_height
            ):
            max_height = ch_max_height
        if l == layer:
            break

    for l in reversed(layers):
        if ch_index > len(l.channels)-1: continue
        if top_layers_only and l.parent_idx != -1: continue
        c = l.channels[ch_index]
        write_height = get_write_height(c)
        ch_max_height = get_layer_channel_max_height(l, c)
        if (l.enable and c.enable and 
                (write_height or (not write_height and l == layer)) and
                c.normal_blend_type == 'OVERLAY'
            ):
            max_height += ch_max_height
        if l == layer:
            break

    return max_height

def get_displacement_max_height(root_ch, layer=None):
    yp = root_ch.id_data.yp
    tree = root_ch.id_data
    ch_index = get_channel_index(root_ch)

    #if layer and layer.parent_idx != -1:
    #    parent = get_parent(layer)
    #    layers = get_list_of_direct_children(parent)
    #    max_height = get_max_height_from_list_of_layers(layers, ch_index, layer, top_layers_only=False)
    #else:
    #    max_height = get_max_height_from_list_of_layers(yp.layers, ch_index, layer, top_layers_only=True)

    max_height = 1.0

    end_max_height = tree.nodes.get(root_ch.end_max_height)
    if end_max_height:
        max_height = end_max_height.outputs[0].default_value

    end_max_height_tweak = tree.nodes.get(root_ch.end_max_height_tweak)
    if end_max_height_tweak and 'Height Tweak' in end_max_height_tweak.inputs: 
        max_height *= end_max_height_tweak.inputs['Height Tweak'].default_value

    return max_height

def get_smooth_bump_channel(layer):

    yp = layer.id_data.yp

    for i, root_ch in enumerate(yp.channels):
        if root_ch.type == 'NORMAL' and root_ch.enable_smooth_bump:
            return layer.channels[i]

    return None

def get_smooth_bump_channels(layer):

    yp = layer.id_data.yp

    channels = []

    for i, root_ch in enumerate(yp.channels):
        if root_ch.type == 'NORMAL' and root_ch.enable_smooth_bump:
            channels.append(layer.channels[i])

    return channels

def get_write_height_normal_channels(layer):
    yp = layer.id_data.yp

    channels = []

    for i, root_ch in enumerate(yp.channels):
        if root_ch.type == 'NORMAL':
            ch = layer.channels[i]
            write_height = get_write_height(ch)
            if write_height:
                channels.append(ch)

    return channels

def get_write_height_normal_channel(layer):
    yp = layer.id_data.yp

    for i, root_ch in enumerate(yp.channels):
        if root_ch.type == 'NORMAL':
            ch = layer.channels[i]
            write_height = get_write_height(ch)
            if write_height:
                return ch

    return None

def update_layer_bump_distance(height_ch, height_root_ch, layer, tree=None):

    yp = layer.id_data.yp
    if not tree: tree = get_tree(layer)
    if not tree: return
    layer_node = layer.id_data.nodes.get(layer.group_node)

    height_proc = tree.nodes.get(height_ch.height_proc)
    if height_proc and layer.type != 'GROUP':

        #inp = layer_node.inputs.get(get_entity_input_name(height_ch, 'bump_distance'))
        #if inp: inp.default_value = height_ch.bump_distance

        #inp = layer_node.inputs.get(get_entity_input_name(height_ch, 'normal_bump_distance'))
        #if inp: inp.default_value = height_ch.normal_bump_distance

        #inp = layer_node.inputs.get(get_entity_input_name(height_ch, 'transition_bump_distance'))
        #if inp: inp.default_value = height_ch.transition_bump_distance

        if height_ch.normal_map_type in {'BUMP_MAP', 'BUMP_NORMAL_MAP'}:

            ##### REPLACED_BY_SHADERS

            inp = height_proc.inputs.get('Value Max Height')
            if inp: inp.default_value = get_layer_channel_bump_distance(layer, height_ch)

            inp = height_proc.inputs.get('Transition Max Height')
            if inp: inp.default_value = get_transition_bump_max_distance(height_ch)

            #####

            ##### REPLACED_BY_SHADERS (PARTLY)

            inp = height_proc.inputs.get('Delta')
            if inp: inp.default_value = get_transition_disp_delta(layer, height_ch)

            #####

        elif height_ch.normal_map_type == 'NORMAL_MAP':

            ##### REPLACED_BY_SHADERS

            #inp = height_proc.inputs.get('Bump Height')
            #if inp:
            #    if height_ch.enable_transition_bump:
            #        inp.default_value = get_transition_bump_max_distance(height_ch)
            #    else: inp.default_value = height_ch.normal_bump_distance
            pass

            #####

    normal_proc = tree.nodes.get(height_ch.normal_proc)
    if normal_proc:

        max_height = get_displacement_max_height(height_root_ch, layer)

        #if height_root_ch.enable_smooth_bump: 
        #    inp = normal_proc.inputs.get('Bump Height Scale')
        #    if inp: inp.default_value = get_fine_bump_distance(max_height)

        if 'Max Height' in normal_proc.inputs:
            normal_proc.inputs['Max Height'].default_value = max_height

def update_layer_bump_process_max_height(height_root_ch, layer, tree=None):

    yp = layer.id_data.yp
    if not tree: tree = get_tree(layer)
    if not tree: return

    bump_process = tree.nodes.get(layer.bump_process)
    if not bump_process: return

    #height_root_ch = get_root_height_channel(yp)

    prev_idx, prev_layer = get_lower_neighbor(layer)
    if prev_layer: 
        max_height = get_displacement_max_height(height_root_ch, prev_layer)
    else: max_height = 0.0

    if 'Max Height' in bump_process.inputs and bump_process.inputs['Max Height'].default_value != max_height:
        bump_process.inputs['Max Height'].default_value = max_height

    #if height_root_ch.enable_smooth_bump:
    #    if 'Bump Height Scale' in bump_process.inputs:
    #        bump_process.inputs['Bump Height Scale'].default_value = get_fine_bump_distance(max_height)
    #else:
    #    bump_process.inputs['Tweak'].default_value = 5.0

def update_displacement_height_ratio(root_ch, max_height=None):

    group_tree = root_ch.id_data
    yp = group_tree.yp

    if not max_height: max_height = get_displacement_max_height(root_ch)
    #max_height = root_ch.displacement_height_ratio

    baked_parallax = group_tree.nodes.get(BAKED_PARALLAX)
    if baked_parallax:
        #baked_parallax.inputs['depth_scale'].default_value = max_height
        depth_source_0 = baked_parallax.node_tree.nodes.get('_depth_source_0')
        if depth_source_0:
            pack = depth_source_0.node_tree.nodes.get('_normalize')
            if pack:
                if max_height != 0.0:
                    pack.inputs['Max Height'].default_value = max_height
                else: pack.inputs['Max Height'].default_value = 1.0

    parallax = group_tree.nodes.get(PARALLAX)
    if parallax:
        depth_source_0 = parallax.node_tree.nodes.get('_depth_source_0')
        if depth_source_0:
            pack = depth_source_0.node_tree.nodes.get('_normalize')
            if pack:
                if max_height != 0.0:
                    pack.inputs['Max Height'].default_value = max_height
                else: pack.inputs['Max Height'].default_value = 1.0

    end_linear = group_tree.nodes.get(root_ch.end_linear)
    if end_linear:
        if 'Max Height' in end_linear.inputs:
            if max_height != 0.0:
                end_linear.inputs['Max Height'].default_value = max_height
            else: end_linear.inputs['Max Height'].default_value = 1.0

        #if root_ch.enable_smooth_bump and 'Bump Height Scale' in end_linear.inputs:
        #    end_linear.inputs['Bump Height Scale'].default_value = get_fine_bump_distance(max_height)

    #end_max_height = group_tree.nodes.get(root_ch.end_max_height)
    #if end_max_height:
    #    if max_height != 0.0:
    #        end_max_height.outputs[0].default_value = max_height
    #    else: end_max_height.outputs[0].default_value = 1.0

    for uv in yp.uvs:
        parallax_prep = group_tree.nodes.get(uv.parallax_prep)
        if parallax_prep:
            parallax_prep.inputs['depth_scale'].default_value = max_height * root_ch.parallax_height_tweak

    # Update layer bump process
    for layer in reversed(yp.layers):
        update_layer_bump_process_max_height(root_ch, layer)
        height_ch = get_height_channel(layer)
        if height_ch:
            update_layer_bump_distance(height_ch, root_ch, layer)

def get_fine_bump_distance(distance):
    scale = 400
    #if layer.type == 'IMAGE':
    #    source = get_layer_source(layer)
    #    image = source.image
    #    if image: scale = image.size[0] / 10

    #return -1.0 * distance * scale
    return distance * scale

def get_bump_chain(layer, ch=None):

    yp = layer.id_data.yp

    chain = -1

    height_ch = get_height_channel(layer)
    if height_ch:
        chain = height_ch.transition_bump_chain

    # Try to get transition bump
    #trans_bump = get_transition_bump_channel(layer)

    #if trans_bump:
    #    chain = trans_bump.transition_bump_chain 
    #else:

    #    # Try to standard smooth bump if transition bump is not found
    #    for i, c in enumerate(layer.channels):

    #        if ch and c != ch: continue

    #        if yp.channels[i].type == 'NORMAL':
    #            chain_local = min(c.transition_bump_chain, len(layer.masks))
    #            if chain_local > chain:
    #                chain = chain_local

    return min(chain, len(layer.masks))

def check_if_node_is_duplicated_from_lib(node, lib_name):
    if not node or node.type != 'GROUP': return False
    m = re.match(r'^' + lib_name + '_Copy\.*\d{0,3}$', node.node_tree.name)
    if m: return True
    return False

def get_subsurf_modifier(obj, keyword=''):
    for mod in obj.modifiers:
        if mod.type == 'SUBSURF': # and mod.show_render and mod.show_viewport:
            if keyword != '' and keyword != mod.name: continue
            return mod

    return None

def get_displace_modifier(obj, keyword=''):
    for mod in obj.modifiers:
        if mod.type == 'DISPLACE': # and mod.show_render and mod.show_viewport:
            if keyword != '' and keyword != mod.name: continue
            return mod

    return None

def get_multires_modifier(obj, keyword='', include_hidden=False):
    for mod in obj.modifiers:
        if mod.type == 'MULTIRES' and mod.total_levels > 0 and (mod.show_viewport or include_hidden):
            if keyword != '' and keyword != mod.name: continue
            return mod

    return None

def update_layer_images_interpolation(layer, interpolation='Linear', from_interpolation=''):
    if layer.type == 'IMAGE':
        source = get_layer_source(layer)
        if source and source.image: 
            if from_interpolation == '' or source.interpolation == from_interpolation:
                source.interpolation = interpolation

    baked_source = get_layer_source(layer, get_baked=True)
    if baked_source and baked_source.image: 
        if from_interpolation == '' or baked_source.interpolation == from_interpolation:
            baked_source.interpolation = interpolation

    height_ch = get_height_channel(layer)
    if height_ch:
        source = get_channel_source(height_ch, layer)
        if source and source.bl_idname == 'ShaderNodeTexImage' and source.image: 
            if from_interpolation == '' or source.interpolation == from_interpolation:
                source.interpolation = interpolation

    for mask in layer.masks:
        if mask.type == 'IMAGE':
            source = get_mask_source(mask)
            if source and source.image: 
                if from_interpolation == '' or source.interpolation == from_interpolation:
                    source.interpolation = interpolation

        baked_source = get_mask_source(mask, get_baked=True)
        if baked_source and baked_source.image: 
            if from_interpolation == '' or baked_source.interpolation == from_interpolation:
                baked_source.interpolation = interpolation

def get_uv_layers(obj):
    if obj.type != 'MESH': return []

    if not is_bl_newer_than(2, 80):
        uv_layers = obj.data.uv_textures
    else: uv_layers = obj.data.uv_layers

    return uv_layers

def get_vcol_index(obj, vcol_name):
    vcols = obj.data.vertex_colors
    for i, vc in enumerate(vcols):
        if vc.name == vcol_name:
            return i

    return -1

def get_uv_layer_index(obj, uv_name):
    uv_layers = get_uv_layers(obj)
    for i, ul in enumerate(uv_layers):
        if ul.name == uv_name:
            return i

    return -1

def move_vcol_to_bottom(obj, index):
    set_active_object(obj)
    vcols = obj.data.vertex_colors

    # Get original uv name
    vcols.active_index = index
    ori_name = vcols.active.name

    # Duplicate vcol
    if is_bl_newer_than(3, 3):
        bpy.ops.geometry.color_attribute_duplicate()
    else: bpy.ops.mesh.vertex_color_add()

    # Delete old vcol
    vcols.active_index = index

    if is_bl_newer_than(3, 3):
        bpy.ops.geometry.color_attribute_remove()
    else: bpy.ops.mesh.vertex_color_remove()

    # Set original name to newly created uv
    vcols[-1].name = ori_name

def move_vcol(obj, from_index, to_index):
    vcols = obj.data.vertex_colors
    
    if from_index == to_index or from_index < 0 or from_index >= len(vcols) or to_index < 0 or to_index >= len(vcols):
        #print("Invalid indices")
        return

    # Move the UV map down to the target index
    if from_index < to_index:
        move_vcol_to_bottom(obj, from_index)
        for i in range(len(vcols)-1-to_index):
            move_vcol_to_bottom(obj, to_index)
            
    # Move the UV map up to the target index
    elif from_index > to_index:
        for i in range(from_index-to_index):
            move_vcol_to_bottom(obj, to_index)
        for i in range(len(vcols)-1-from_index):
            move_vcol_to_bottom(obj, to_index+1)
    
    vcols.active_index = to_index

def move_uv_to_bottom(obj, index):
    set_active_object(obj)
    uv_layers = get_uv_layers(obj)

    # Get original uv name
    uv_layers.active_index = index
    ori_name = uv_layers.active.name

    # Duplicate uv
    bpy.ops.mesh.uv_texture_add()

    # Delete old uv
    uv_layers.active_index = index
    bpy.ops.mesh.uv_texture_remove()

    # Set original name to newly created uv
    uv_layers[-1].name = ori_name
    
def move_uv(obj, from_index, to_index):
    uv_layers = get_uv_layers(obj)
    
    if from_index == to_index or from_index < 0 or from_index >= len(uv_layers) or to_index < 0 or to_index >= len(uv_layers):
        #print("Invalid indices")
        return
    
    # Move the UV map down to the target index
    if from_index < to_index:
        move_uv_to_bottom(obj, from_index)
        for i in range(len(uv_layers) - 1 - to_index):
            move_uv_to_bottom(obj, to_index)
            
    # Move the UV map up to the target index
    elif from_index > to_index:
        for i in range(from_index-to_index):
            move_uv_to_bottom(obj, to_index)
        for i in range(len(uv_layers) - 1 - from_index):
            move_uv_to_bottom(obj, to_index+1)
    
    uv_layers.active_index = to_index

def get_vertex_colors(obj):
    if not obj or obj.type != 'MESH': return []

    if not is_bl_newer_than(3, 2):
        return obj.data.vertex_colors

    return obj.data.color_attributes

def get_vertex_color_names_from_geonodes(obj):
    vcol_names = []

    for mod in obj.modifiers:
        if mod.type == 'NODES' and mod.node_group:
            outputs = get_tree_outputs(mod.node_group)
            for outp in outputs:
                if ((is_bl_newer_than(4) and outp.socket_type == 'NodeSocketColor') or
                    (not is_bl_newer_than(4) and outp.type == 'RGBA')):
                    name = mod[outp.identifier + '_attribute_name']
                    if name != '' and name not in vcol_names:
                        vcol_names.append(name)

    return vcol_names

def get_vertex_color_names(obj):
    if not obj: return []

    vcol_names = []

    # Check vertex colors / color attributes
    if not is_bl_newer_than(3, 2):
        if hasattr(obj.data, 'vertex_colors'):
            vcol_names = [v.name for v in obj.data.vertex_colors]
    else:
        if hasattr(obj.data, 'color_attributes'):
            vcol_names = [v.name for v in obj.data.color_attributes]

    # Check geometry nodes outputs
    vcol_names.extend(get_vertex_color_names_from_geonodes(obj))

    return vcol_names

def get_active_vertex_color(obj):
    if not obj or obj.type != 'MESH': return None

    if not is_bl_newer_than(3, 2):
        return obj.data.vertex_colors.active

    return obj.data.color_attributes.active_color

def set_active_vertex_color(obj, vcol):
    try:
        if is_bl_newer_than(3, 2):
            obj.data.color_attributes.active_color = vcol
            # HACK: Baking to vertex color still use active legacy vertex colors data
            if hasattr(obj.data, 'vertex_colors'):
                v = obj.data.vertex_colors.get(vcol.name)
                if obj.data.vertex_colors.active != v:
                    obj.data.vertex_colors.active = v
        else: 
            if obj.data.vertex_colors.active != vcol:
                obj.data.vertex_colors.active = vcol
    except Exception as e: print(e)

def set_active_vertex_color_by_name(obj, vcol_name):
    vcols = get_vertex_colors(obj)
    if vcols: 
        vcol = vcols.get(vcol_name)
        if vcol: set_active_vertex_color(obj, vcol)

def new_vertex_color(obj, name, data_type='BYTE_COLOR', domain='CORNER', color_fill=()):
    if not obj or obj.type != 'MESH': return None

    # Cannot add new vertex color in edit mode, so go to object mode
    ori_edit_mode = False
    if obj.mode == 'EDIT':
        bpy.ops.object.mode_set(mode='OBJECT')
        ori_edit_mode = True

    # Create new vertex color
    if not is_bl_newer_than(3, 2):
        vcol = obj.data.vertex_colors.new(name=name)
    else: vcol = obj.data.color_attributes.new(name, data_type, domain)

    vcol_name = vcol.name

    # Fill color
    if color_fill != ():
        set_obj_vertex_colors(obj, vcol.name, color_fill)

    # Back to edit mode and get the vertex color again to avoid pointer error
    if ori_edit_mode:
        bpy.ops.object.mode_set(mode='EDIT')
        vcols = get_vertex_colors(obj)
        vcol = vcols.get(vcol_name)

    return vcol

def get_active_render_uv(obj):
    uv_layers = get_uv_layers(obj)
    uv_name = ''

    if obj.type == 'MESH' and len(uv_layers) > 0:
        for uv_layer in uv_layers:
            if uv_layer.active_render and uv_layer.name != TEMP_UV:
                uv_name = uv_layer.name
                break

        if uv_name == '':
            for uv_layer in uv_layers:
                if uv_layer.name != TEMP_UV:
                    uv_name = uv_layer.name
                    break

    return uv_name

def get_default_uv_name(obj=None, yp=None):
    uv_name = ''

    if obj and obj.type == 'MESH':

        # Get active uv name from active mesh object
        uv_layers = get_uv_layers(obj)
        if len(uv_layers) > 0:
            active_name = uv_layers.active.name
            if active_name == TEMP_UV:
                if yp and len(yp.layers) > 0:
                    uv_name = yp.layers[yp.active_layer_index].uv_name
                else:
                    for uv_layer in uv_layers:
                        if uv_layer.name != TEMP_UV:
                            uv_name = uv_layer.name
            else: uv_name = uv_layers.active.name

    else:
        # Create temporary mesh
        temp_mesh = bpy.data.meshes.new('___TEMP___')

        # Create temporary uv layer
        if not is_bl_newer_than(2, 80):
            uv_layers = temp_mesh.uv_textures
        else: uv_layers = temp_mesh.uv_layers
        uv_layer = uv_layers.new()

        # Get the uv name
        uv_name = uv_layer.name

        # Remove temporary mesh
        remove_datablock(bpy.data.meshes, temp_mesh)

    return uv_name

def get_relevant_uv(obj, yp):
    try: layer = yp.layers[yp.active_layer_index]
    except: return ''

    uv_name = layer.baked_uv_name if layer.use_baked and layer.baked_uv_name != '' else layer.uv_name

    for mask in layer.masks:
        if mask.active_edit:
            if is_mask_using_vector(mask):
                active_mask = mask
                uv_name = mask.baked_uv_name if mask.use_baked and mask.baked_uv_name != '' else mask.uv_name

    return uv_name 

def get_editor_images_dict(return_pins=False):
    editor_images = {}
    editor_pins = {}

    for i, window in enumerate(bpy.context.window_manager.windows):
        screen_dict = {}
        screen_pin_dict = {}
        for j, area in enumerate(window.screen.areas):
            if area.type == 'IMAGE_EDITOR':
                space = area.spaces[0]
                img = space.image
                if img: screen_dict[j] = img.name
                else: screen_dict[j] = ''
                screen_pin_dict[j] = space.use_image_pin
        editor_images[i] = screen_dict
        editor_pins[i] = screen_pin_dict

    if return_pins:
        return editor_images, editor_pins

    return editor_images

def set_editor_images(editor_images={}, editor_pins={}):
    for i, window in enumerate(bpy.context.window_manager.windows):
        if i in editor_images:
            screen_dict = editor_images[i]
            screen_pin_dict = editor_pins[i] if len(editor_pins) > 0 else None
            for j, area in enumerate(window.screen.areas):
                if area.type == 'IMAGE_EDITOR':
                    if j in screen_dict:
                        space = area.spaces[0]
                        img = bpy.data.images.get(screen_dict[j])
                        if space.image != img:
                            space.image = img

                        if screen_pin_dict != None and j in screen_pin_dict:
                            space.use_image_pin = screen_pin_dict[j]

def set_active_paint_slot_entity(yp):
    image = None
    mat = get_active_material()
    node = get_active_ypaint_node()
    obj = bpy.context.object
    scene = bpy.context.scene
    root_tree = yp.id_data
    wmyp = bpy.context.window_manager.ypprops

    # Multiple materials will use single active image instead active material image
    # since it's the only way texture paint mode won't mess with other material image
    is_multiple_mats = obj.type == 'MESH' and len(obj.data.materials) > 1

    # Set material active node 
    if is_bl_newer_than(2, 81):
        node.select = True
        mat.node_tree.nodes.active = node

    if yp.use_baked and len(yp.channels) > 0:

        ch = yp.channels[yp.active_channel_index]
        if ch.type == 'NORMAL':
            cur_image = get_active_paint_slot_image()

            # Cycle through all baked normal images
            orders = ['baked', 'baked_normal_overlay', 'baked_disp', 'baked_vdisp']
            for i, prop in enumerate(orders):
                cur_baked = root_tree.nodes.get(getattr(ch, prop))
                if cur_baked and cur_baked.image == cur_image:
                    next_i = i
                    for j in range(len(orders)):
                        if next_i == len(orders)-1:
                            next_i = 0
                        else: next_i += 1

                        next_prop = orders[next_i]
                        next_baked = root_tree.nodes.get(getattr(ch, next_prop))

                        if next_baked:
                            next_baked.select = True
                            image = next_baked.image
                            root_tree.nodes.active = next_baked
                            break
                    break

        if not image:
            baked = root_tree.nodes.get(ch.baked)
            if baked and baked.image:
                baked.select = True
                root_tree.nodes.active = baked
                image = baked.image

    elif len(yp.layers) > 0:
        
        # Get layer tree
        layer = yp.layers[yp.active_layer_index]
        tree = get_tree(layer)

        # Set layer node tree as active
        layer_node = root_tree.nodes.get(layer.group_node)
        layer_node.select = True
        root_tree.nodes.active = layer_node
        layer_tree = layer_node.node_tree

        for mask in layer.masks:
            if mask.active_edit:
                source = get_mask_source(mask)
                baked_source = get_mask_source(mask, get_baked=True)

                if mask.type == 'IMAGE' or (mask.use_baked and baked_source):

                    if mask.use_baked and baked_source:
                        source = baked_source 

                    if mask.group_node != '':
                        mask_node = layer_tree.nodes.get(mask.group_node)
                        mask_node.select = True
                        layer_tree.nodes.active = mask_node

                        mask_tree = mask_node.node_tree
                        source.select = True
                        mask_tree.nodes.active = source
                    else:
                        source.select = True
                        layer_tree.nodes.active = source

                    image = source.image

        for ch in layer.channels:
            if ch.active_edit and ch.override and ch.override_type != 'DEFAULT' and ch.override_type == 'IMAGE':
                source = get_channel_source(ch, layer)

                if ch.source_group != '':
                    source_group = layer_tree.nodes.get(ch.source_group)
                    source_group.select = True
                    layer_tree.nodes.active = source_group

                    ch_tree = source_group.node_tree
                    source.select = True
                    ch_tree.nodes.active = source

                else:
                    source.select = True
                    layer_tree.nodes.active = source

                image = source.image

            if ch.active_edit_1 and ch.override_1 and ch.override_1_type != 'DEFAULT' and ch.override_1_type == 'IMAGE':
                source = tree.nodes.get(ch.source_1)
                source.select = True
                layer_tree.nodes.active = source
                image = source.image

        if not image:
            source = get_layer_source(layer, tree)
            baked_source = get_layer_source(layer, get_baked=True)

            if layer.type == 'IMAGE' or (layer.use_baked and baked_source):
                if layer.use_baked and baked_source:
                    source = baked_source 

                if layer.source_group != '':
                    source_group = layer_tree.nodes.get(layer.source_group)
                    source_group.select = True
                    layer_tree.nodes.active = source_group

                    source_tree = source_group.node_tree
                    source.select = True
                    source_tree.nodes.active = source
                else:
                    source.select = True
                    layer_tree.nodes.active = source

                image = source.image


    # HACK: Remember all original images in all image editors since setting canvas/paint slot will replace all of them
    ori_editor_imgs, ori_editor_pins = get_editor_images_dict(return_pins=True)

    if not is_multiple_mats and image and is_bl_newer_than(2, 81):

        scene.tool_settings.image_paint.mode = 'MATERIAL'

        for idx, img in enumerate(mat.texture_paint_images):
            if img == None: continue
            if img.name == image.name:
                mat.paint_active_slot = idx
                # HACK: Just in case paint slot does not update
                wmyp.correct_paint_image_name = img.name
                break
        
    else:
        scene.tool_settings.image_paint.mode = 'IMAGE'
        scene.tool_settings.image_paint.canvas = image

    # HACK: Revert back to original editor images
    set_editor_images(ori_editor_imgs, ori_editor_pins)

    update_image_editor_image(bpy.context, image)

def get_active_image_and_stuffs(obj, yp):

    image = None
    uv_name = ''
    vcol = None
    src_of_img = None
    entity = None
    mapping = None

    vcols = get_vertex_colors(obj)

    layer = yp.layers[yp.active_layer_index]
    tree = get_tree(layer)

    for mask in layer.masks:
        if mask.active_edit:
            source = get_mask_source(mask)
            baked_source = get_mask_source(mask, get_baked=True)

            uv_name = mask.uv_name if not mask.use_baked or mask.baked_uv_name == '' else mask.baked_uv_name
            mapping = get_mask_mapping(mask, get_baked=mask.use_baked)
            entity = mask

            if mask.use_baked and baked_source:
                if baked_source.image:
                    image = baked_source.image
                    src_of_img = mask
            elif mask.type == 'IMAGE':
                image = source.image
                src_of_img = mask
            elif mask.type == 'VCOL' and obj.type == 'MESH':
                # If source is empty, still try to get vertex color
                if get_source_vcol_name(source) == '':
                    vcol = vcols.get(mask.name)
                    if vcol: set_source_vcol_name(source, vcol.name)
                else: vcol = vcols.get(get_source_vcol_name(source))
            elif mask.type == 'COLOR_ID' and obj.type == 'MESH':
                vcol = vcols.get(COLOR_ID_VCOL_NAME)

    for ch in layer.channels:
        if ch.active_edit and ch.override and ch.override_type != 'DEFAULT':
            #source = tree.nodes.get(ch.source)
            source = get_channel_source(ch, layer)
            entity = ch

            if ch.override_type == 'IMAGE':
                uv_name = layer.uv_name
                image = source.image
                src_of_img = ch
                mapping = get_layer_mapping(layer)

            elif ch.override_type == 'VCOL' and obj.type == 'MESH':
                vcol = vcols.get(get_source_vcol_name(source))

        if ch.active_edit_1 and ch.override_1 and ch.override_1_type != 'DEFAULT':
            source = tree.nodes.get(ch.source_1)
            entity = ch

            if ch.override_1_type == 'IMAGE':
                uv_name = layer.uv_name
                source_1 = get_channel_source_1(ch)
                image = source_1.image
                src_of_img = ch
                mapping = get_layer_mapping(layer)

    if not entity: 
        entity = layer

    if not image and layer.type == 'IMAGE':
        uv_name = layer.uv_name
        source = get_layer_source(layer, tree)
        image = source.image
        src_of_img = layer
        mapping = get_layer_mapping(layer)

    if not vcol and layer.type == 'VCOL' and obj.type == 'MESH':
        source = get_layer_source(layer, tree)
        vcol = vcols.get(get_source_vcol_name(source))

    return image, uv_name, src_of_img, entity, mapping, vcol

def is_object_work_with_uv(obj):
    if not is_bl_newer_than(3):
        return obj.type == 'MESH'

    return obj.type in {'MESH', 'CURVE'}

def set_active_uv_layer(obj, uv_name):
    uv_layers = get_uv_layers(obj)

    for i, uv in enumerate(uv_layers):
        if uv.name == uv_name:
            if uv_layers.active_index != i:
                uv_layers.active_index = i

def is_uv_input_needed(layer, uv_name):
    yp = layer.id_data.yp

    if get_layer_enabled(layer):

        if layer.baked_source != '' and layer.use_baked and layer.baked_uv_name == uv_name:
            return True

        if layer.texcoord_type == 'UV' and layer.uv_name == uv_name:
            return True

        if layer.texcoord_type == 'UV' and layer.uv_name == uv_name:
            if layer.type not in {'VCOL', 'BACKGROUND', 'COLOR', 'GROUP', 'HEMI', 'EDGE_DETECT', 'AO'}:
                return True

            for i, ch in enumerate(layer.channels):
                if not ch.enable: continue
                root_ch = yp.channels[i]
                if root_ch.type != 'NORMAL':
                    if ch.override and ch.override_type not in {'DEFAULT', 'VCOL'}:
                        return True
                else:
                    if ch.normal_map_type in {'BUMP_MAP', 'BUMP_NORMAL_MAP'} and ch.override and ch.override_type not in {'DEFAULT', 'VCOL'}:
                        return True

                    if ch.normal_map_type in {'NORMAL_MAP', 'BUMP_NORMAL_MAP'} and ch.override_1 and ch.override_1_type != 'DEFAULT':
                        return True
        
        for mask in layer.masks:
            if not get_mask_enabled(mask): continue
            if mask.use_baked and mask.baked_source != '' and mask.baked_uv_name == uv_name:
                return True
            if mask.type in {'VCOL', 'HEMI', 'OBJECT_INDEX', 'COLOR_ID', 'BACKFACE', 'EDGE_DETECT', 'AO'}: continue
            if (not mask.use_baked or mask.baked_source == '') and mask.texcoord_type == 'UV' and mask.uv_name == uv_name:
                return True

    return False

def is_entity_need_tangent_input(entity, uv_name):
    yp = entity.id_data.yp

    m = re.match(r'yp\.layers\[(\d+)\]\.masks\[(\d+)\]', entity.path_from_id())
    if m: 
        layer = yp.layers[int(m.group(1))]
        entity_enabled = get_mask_enabled(entity)
        is_mask = True
    else: 
        layer = entity
        entity_enabled = get_layer_enabled(entity)
        is_mask = False

    if entity_enabled and (entity.use_baked or entity.type not in {'BACKGROUND', 'COLOR', 'OBJECT_INDEX', 'COLOR_ID', 'BACKFACE'}):

        height_root_ch = get_root_height_channel(yp)
        height_ch = get_height_channel(layer)

        # Previous normal is calculated using normal process
        if height_root_ch and height_root_ch.enable_smooth_bump and check_need_prev_normal(layer):
            return True

        if height_root_ch and height_ch and get_channel_enabled(height_ch, layer, height_root_ch):

            if entity.type == 'GROUP':

                if is_layer_using_normal_map(entity, height_root_ch):
                    return True

            elif uv_name == height_root_ch.main_uv:

                # Main UV tangent is needed for normal process
                if is_parallax_enabled(height_root_ch) and height_ch.normal_map_type in {'NORMAL_MAP', 'BUMP_NORMAL_MAP'} or yp.layer_preview_mode or not height_ch.write_height:
                    return True

                # Overlay blend and transition bump need tangent
                if height_ch.normal_map_type in {'NORMAL_MAP', 'BUMP_NORMAL_MAP'} and (height_ch.normal_blend_type == 'OVERLAY' or (height_ch.enable_transition_bump and height_root_ch.enable_smooth_bump)):
                    return True

                # Main UV Tangent is needed if smooth bump is on and entity is using non-uv texcoord or have different UV
                if height_root_ch.enable_smooth_bump and (entity.texcoord_type != 'UV' or entity.uv_name != uv_name) and height_ch.normal_map_type in {'BUMP_MAP', 'BUMP_NORMAL_MAP'}:
                    return True

                # Fake neighbor need tangent
                if height_root_ch.enable_smooth_bump and entity.type in {'VCOL', 'HEMI', 'EDGE_DETECT', 'AO'} and not entity.use_baked:
                    return True

            elif entity.uv_name == uv_name and entity.texcoord_type == 'UV':

                # Entity UV tangent is needed if smooth bump is on and entity is using different UV than main UV
                if height_root_ch.enable_smooth_bump and height_root_ch.main_uv != uv_name and height_ch.normal_map_type in {'BUMP_MAP', 'BUMP_NORMAL_MAP'}:
                    return True

    return False

def is_tangent_input_needed(layer, uv_name):

    if is_entity_need_tangent_input(layer, uv_name):
        return True

    for mask in layer.masks:
        if is_entity_need_tangent_input(mask, uv_name):
            return True

    return False

def is_tangent_process_needed(yp, uv_name):

    height_root_ch = get_root_height_channel(yp)
    if height_root_ch:

        if height_root_ch.main_uv == uv_name and (
                (height_root_ch.enable_smooth_bump and any_layers_using_bump_map(height_root_ch)) or
                #(not height_root_ch.enable_smooth_bump and any_layers_using_bump_map(height_root_ch) and any_layers_using_normal_map(height_root_ch))
                #any_layers_using_bump_map(height_root_ch) or
                (is_normal_height_input_connected(height_root_ch) and height_root_ch.enable_smooth_bump)
            ):
            return True

        for layer in yp.layers:
            if is_tangent_input_needed(layer, uv_name):
                return True

    return False

def is_height_process_needed(layer):
    yp = layer.id_data.yp
    height_root_ch = get_root_height_channel(yp)
    if not height_root_ch: return False

    height_ch = get_height_channel(layer)
    if not height_ch or not height_ch.enable: return False

    if yp.layer_preview_mode and height_ch.normal_map_type != 'VECTOR_DISPLACEMENT_MAP': return True

    if layer.type == 'GROUP': 
        if is_layer_using_bump_map(layer, height_root_ch):
            return True
    elif height_ch.normal_map_type in {'BUMP_MAP', 'BUMP_NORMAL_MAP'} or height_ch.enable_transition_bump:
        return True

    return False

def is_vdisp_process_needed(layer):
    yp = layer.id_data.yp
    height_root_ch = get_root_height_channel(yp)
    if not height_root_ch: return False

    height_ch = get_height_channel(layer)
    if not height_ch or not height_ch.enable: return False

    #if yp.layer_preview_mode and height_ch.normal_map_type != 'VECTOR_DISPLACEMENT_MAP': return True

    if layer.type == 'GROUP': 
        if is_layer_using_vdisp_map(layer, height_root_ch):
            return True
    elif height_ch.normal_map_type == 'VECTOR_DISPLACEMENT_MAP': # or height_ch.enable_transition_bump:
        return True

    return False

def is_normal_process_needed(layer):
    yp = layer.id_data.yp
    height_root_ch = get_root_height_channel(yp)
    if not height_root_ch: return False

    height_ch = get_height_channel(layer)
    if not height_ch or not height_ch.enable: return False

    if yp.layer_preview_mode and height_ch.normal_map_type != 'VECTOR_DISPLACEMENT_MAP': return True

    if layer.type == 'GROUP': 
        if is_layer_using_bump_map(layer, height_root_ch) and not height_ch.write_height:
            return True
    elif height_ch.normal_map_type in {'NORMAL_MAP', 'BUMP_NORMAL_MAP'} or not height_ch.write_height:
        return True

    return False

''' Check if layer is practically enabled or not '''
def get_layer_enabled(layer):
    yp = layer.id_data.yp

    # Check all parents enable
    parent_enable = True
    for parent_id in get_list_of_parent_ids(layer):
        parent = yp.layers[parent_id]
        if not parent.enable:
            parent_enable = False
            break

    # Check if no channel is enabled
    channel_enabled = False
    for ch in layer.channels:
        if ch.enable:
            channel_enabled = True
            break

    return layer.enable and parent_enable and channel_enabled
    #return (layer.enable and parent_enable) or yp.layer_preview_mode

''' Check if mask is practically enabled or not '''
def get_mask_enabled(mask, layer=None):
    if not layer:
        yp = mask.id_data.yp
        m = re.match(r'yp\.layers\[(\d+)\]\.masks\[(\d+)\]', mask.path_from_id())
        layer = yp.layers[int(m.group(1))]

    return get_layer_enabled(layer) and layer.enable_masks and mask.enable
    #return (get_layer_enabled(layer) and mask.enable) or yp.layer_preview_mode

''' Check if channel is practically enabled or not '''
def get_channel_enabled(ch, layer=None, root_ch=None):
    #print('Checking', layer.name, root_ch.name, "if it's enabled or not...")
    yp = ch.id_data.yp

    if not layer or not root_ch:
        m = re.match(r'yp\.layers\[(\d+)\]\.channels\[(\d+)\]', ch.path_from_id())
        layer = yp.layers[int(m.group(1))]
        root_ch = yp.channels[int(m.group(2))]

    if not get_layer_enabled(layer) or not ch.enable:
        return False

    channel_idx = get_channel_index(root_ch)

    if layer.type in {'BACKGROUND', 'GROUP'}:
        
        if layer.type == 'BACKGROUND':
            layer_idx = get_layer_index(layer)
            lays = [l for i, l in enumerate(yp.layers) if i > layer_idx and l.parent_idx == layer.parent_idx]
        else:
            lays = get_list_of_direct_children(layer)
        
        for l in lays:
            if not l.enable: continue
            if channel_idx >= len(l.channels): continue
            c = l.channels[channel_idx]

            if l.type not in {'GROUP', 'BACKGROUND'} and c.enable:
                return True

            if l.type == 'GROUP' and get_channel_enabled(l.channels[channel_idx], l, root_ch):
                return True

        return False

    else:
        for pid in get_list_of_parent_ids(layer):
            parent = yp.layers[pid]
            if len(parent.channels) > channel_idx and not parent.channels[channel_idx].enable:
                return False

    return True

def is_unpaired_alpha_chilren_exist(layer):
    if layer.type != 'GROUP': return False

    lays = get_list_of_direct_children(layer)
    for l in lays:
        if not l.enable: continue
        cc, ac = get_layer_color_alpha_ch_pairs(l)
        if not ac: continue

        if l.type != 'GROUP' and ((not cc.enable and ac.enable) or (cc.enable and cc.unpair_alpha)):
            return True

        if l.type == 'GROUP' and ac.enable and is_unpaired_alpha_chilren_exist(l):
            return True

    return False

def is_blend_node_needed(ch, layer=None, root_ch=None):
    yp = ch.id_data.yp

    if not layer or not root_ch:
        m = re.match(r'yp\.layers\[(\d+)\]\.channels\[(\d+)\]', ch.path_from_id())
        layer = yp.layers[int(m.group(1))]
        root_ch = yp.channels[int(m.group(2))]

    # Get alpha and color pair channel
    color_ch, alpha_ch = get_layer_color_alpha_ch_pairs(layer)

    # Blend node is necessary for alpha channel that is forced to be unpaired from color channel
    if ch == alpha_ch:
        if layer.type == 'GROUP':
            return is_unpaired_alpha_chilren_exist(layer)

        elif get_channel_enabled(color_ch, layer):
            return color_ch.unpair_alpha

    return get_channel_enabled(ch, layer, root_ch)

def is_any_entity_using_uv(yp, uv_name):

    if yp.baked_uv_name != '' and yp.baked_uv_name == uv_name:
        return True

    for layer in yp.layers:
        if is_uv_input_needed(layer, uv_name):
            return True

    return False

def is_layer_using_bump_map(layer, root_ch=None):
    yp = layer.id_data.yp
    if not root_ch: root_ch = get_root_height_channel(yp)
    if not root_ch: return False

    channel_idx = get_channel_index(root_ch)
    try: ch = layer.channels[channel_idx]
    except: return False
    if get_channel_enabled(ch, layer, root_ch):
        if layer.type == 'GROUP':
            children = get_list_of_direct_children(layer)
            for child in children:
                if is_layer_using_bump_map(child):
                    return True
        elif ch.write_height and (ch.normal_map_type in {'BUMP_MAP', 'BUMP_NORMAL_MAP'} or ch.enable_transition_bump):
            return True

    return False

def is_layer_using_vdisp_map(layer, root_ch=None):
    yp = layer.id_data.yp
    if not root_ch: root_ch = get_root_height_channel(yp)
    if not root_ch: return False

    channel_idx = get_channel_index(root_ch)
    try: ch = layer.channels[channel_idx]
    except: return False
    if get_channel_enabled(ch, layer, root_ch):
        if layer.type == 'GROUP':
            children = get_list_of_direct_children(layer)
            for child in children:
                if is_layer_using_vdisp_map(child):
                    return True
        elif ch.normal_map_type == 'VECTOR_DISPLACEMENT_MAP': # or ch.enable_transition_bump:
            return True

    return False

def is_layer_using_normal_map(layer, root_ch=None):
    yp = layer.id_data.yp
    if not root_ch: root_ch = get_root_height_channel(yp)
    if not root_ch: return False

    channel_idx = get_channel_index(root_ch)
    try: ch = layer.channels[channel_idx]
    except: return False
    if get_channel_enabled(ch, layer, root_ch):
        if layer.type == 'GROUP':
            children = get_list_of_direct_children(layer)
            for child in children:
                if is_layer_using_normal_map(child) or (not ch.write_height and is_layer_using_bump_map(child)):
                    return True
        elif not ch.write_height or ch.normal_map_type in {'NORMAL_MAP', 'BUMP_NORMAL_MAP'}:
            return True

    return False

def any_layers_using_bump_map(root_ch):
    if root_ch.type != 'NORMAL': return False
    yp = root_ch.id_data.yp

    for layer in yp.layers:
        if is_layer_using_bump_map(layer, root_ch):
            return True

    return False

def any_layers_using_displacement(root_ch):
    if any_layers_using_bump_map(root_ch):
        return True

    yp = root_ch.id_data.yp
    vdm_layer = get_first_vdm_layer(yp)
    if vdm_layer: 
        return True

    return False

def any_layers_using_normal_map(root_ch):
    if root_ch.type != 'NORMAL': return False
    yp = root_ch.id_data.yp
    channel_idx = get_channel_index(root_ch)

    for layer in yp.layers:
        if is_layer_using_normal_map(layer, root_ch):
            return True

    return False

def any_layers_using_channel(root_ch):
    yp = root_ch.id_data.yp
    channel_idx = get_channel_index(root_ch)

    for layer in yp.layers:
        try: ch = layer.channels[channel_idx]
        except: continue
        if get_channel_enabled(ch, layer, root_ch):
            return True

    return False

def is_any_layer_using_channel(root_ch, node=None):

    yp = root_ch.id_data.yp
    ch_idx = get_channel_index(root_ch)

    # Check node inputs
    if node:
        inp = node.inputs.get(root_ch.name)
        if inp and len(inp.links):
            return True
        inp = node.inputs.get(root_ch.name + io_suffix['ALPHA'])
        if inp and len(inp.links):
            return True
        if root_ch.type == 'NORMAL':
            inp = node.inputs.get(root_ch.name + io_suffix['HEIGHT'])
            if inp and len(inp.links):
                return True
            inp = node.inputs.get(root_ch.name + io_suffix['VDISP'])
            if inp and len(inp.links):
                return True

    color_ch, alpha_ch = get_color_alpha_ch_pairs(yp)
    color_ch_idx = get_channel_index(color_ch) if root_ch == alpha_ch else -1

    for layer in yp.layers:
        if layer.type in {'GROUP', 'BACKGROUND'}: continue
        if (get_channel_enabled(layer.channels[ch_idx], layer) or 
            (root_ch == alpha_ch and get_channel_enabled(layer.channels[color_ch_idx], layer))
        ):
            return True

    return False

def get_layer_type_icon(layer_type):

    if layer_type == 'IMAGE':
        return 'IMAGE_DATA'
    elif layer_type == 'VCOL':
        return 'GROUP_VCOL'
    elif layer_type == 'BACKGROUND':
        return 'IMAGE_RGB_ALPHA'
    elif layer_type == 'GROUP':
        return 'FILE_FOLDER'
    elif layer_type == 'COLOR':
        return 'COLOR'
    elif layer_type == 'HEMI':
        if is_bl_newer_than(2, 80): return 'LIGHT'
        return 'LAMP'

    return 'TEXTURE'

def load_hemi_props(layer, source):
    norm = source.node_tree.nodes.get('Normal')
    if norm: norm.outputs[0].default_value = layer.hemi_vector
    trans = source.node_tree.nodes.get('Vector Transform')
    if trans: trans.convert_from = layer.hemi_space

def save_hemi_props(layer, source):
    norm = source.node_tree.nodes.get('Normal')
    if norm: layer.hemi_vector = norm.outputs[0].default_value

def get_scene_objects():
    if is_bl_newer_than(2, 80):
        return bpy.context.view_layer.objects
    else: return bpy.context.scene.objects

def is_mesh_flat_shaded(mesh):
    # NOTE: This is just approximate way to know if the mesh is flat shaded or not

    for i, f in enumerate(mesh.polygons):
        if not f.use_smooth:
            return True

        # Only check first 10 polygons to improve performance
        if i > 10:
            break

    return False

def get_all_materials_with_yp_nodes(mesh_only=True):
    mats = []

    for obj in get_scene_objects():
        if mesh_only and obj.type != 'MESH': continue
        if not hasattr(obj, 'data') or not hasattr(obj.data, 'materials'): continue
        for mat in obj.data.materials:
            if any([n for n in mat.node_tree.nodes if n.type == 'GROUP' and n.node_tree and n.node_tree.yp.is_ypaint_node]):
                if mat not in mats:
                    mats.append(mat)

    return mats

def get_all_materials_with_tree(tree):
    mats = []

    for mat in bpy.data.materials:
        if not mat.node_tree: continue
        for node in mat.node_tree.nodes:
            if node.type == 'GROUP' and node.node_tree == tree and mat not in mats:
                mats.append(mat)

    return mats

def get_all_objects_with_same_materials(mat, mesh_only=False, uv_name='', selected_only=False):
    objs = []

    if selected_only:
        if len(bpy.context.selected_objects) > 0:
            objects = bpy.context.selected_objects
        else: objects = [bpy.context.object]
    else: objects = get_scene_objects()

    for obj in objects:

        if uv_name != '':
            uv_layers = get_uv_layers(obj)
            if not uv_layers or not uv_layers.get(uv_name): continue

        if hasattr(obj.data, 'polygons') and len(obj.data.polygons) == 0: continue

        if mesh_only:
            if obj.type != 'MESH': continue
            #if is_bl_newer_than(2, 80) and obj.hide_viewport: continue
            #if obj.hide_render: continue
            #if len(get_uv_layers(obj)) == 0: continue
            if len(obj.data.polygons) == 0: continue
        if not obj.data or not hasattr(obj.data, 'materials'): continue
        for m in obj.data.materials:
            if m == mat: # and obj not in objs:
                objs.append(obj)
                break

    return objs

def get_layer_images(layer, udim_only=False, ondisk_only=False, packed_only=False, udim_atlas_only=False, baked_only=False):

    layers = [layer]

    if has_children(layer):
        children, child_ids = get_list_of_all_children_and_child_ids(layer)
        layers.extend(children)

    images = []
    for lay in layers:
        for mask in lay.masks:
            baked_source = get_mask_source(mask, get_baked=True)
            if baked_source and baked_source.image and baked_source.image not in images:
                images.append(baked_source.image)

            if mask.type == 'IMAGE':
                source = get_mask_source(mask)
                if source and source.image and source.image not in images:
                    images.append(source.image)

        for ch in lay.channels:
            if ch.override and ch.override_type == 'IMAGE':
                source = get_channel_source(ch, lay)
                if source and source.image and source.image not in images:
                    images.append(source.image)

            if ch.override_1 and ch.override_1_type == 'IMAGE':
                source = get_channel_source_1(ch, lay)
                if source and source.image and source.image not in images:
                    images.append(source.image)

        baked_source = get_layer_source(lay, get_baked=True)
        if baked_source and baked_source.image and baked_source.image not in images:
            images.append(baked_source.image)

        if lay.type == 'IMAGE':
            source = get_layer_source(lay)
            if source and source.image and source.image not in images:
                images.append(source.image)

    filtered_images = []
    for image in images:
        if (udim_only or udim_atlas_only) and image.source != 'TILED': continue
        if ondisk_only and (image.packed_file or image.filepath == ''): continue
        if packed_only and not image.packed_file and image.filepath != '': continue
        if udim_atlas_only and not image.yua.is_udim_atlas: continue
        bi = image.y_bake_info
        if baked_only and (not bi.is_baked or bi.is_baked_channel): continue
        if image not in filtered_images:
            filtered_images.append(image)

    return filtered_images

def any_dirty_images_inside_layer(layer):
    for image in get_layer_images(layer):
        if image.is_dirty:
            return True
    
    return False

def any_single_user_ondisk_image_inside_layer(layer):
    for image in get_layer_images(layer, ondisk_only=True):
        if is_image_single_user(image):
            return True

    return False

def any_single_user_ondisk_image_inside_group(group):
    children, child_ids = get_list_of_all_children_and_child_ids(group)
    for child in children:
        if any_single_user_ondisk_image_inside_layer(child):
            return True

    return False

def get_yp_images(yp, udim_only=False, get_baked_channels=False, check_overlay_normal=False):

    images = []

    # Layer images
    for layer in yp.layers:
        layer_images = get_layer_images(layer, udim_only)
        for image in layer_images:
            if image not in images:
                images.append(image)

    # Baked images
    if get_baked_channels:
        tree = yp.id_data
        for ch in yp.channels:
            baked = tree.nodes.get(ch.baked)
            if baked and baked.image and baked.image not in images:
                images.append(baked.image)

            if ch.type == 'NORMAL':
                baked_disp = tree.nodes.get(ch.baked_disp)
                if baked_disp and baked_disp.image and baked_disp.image not in images:
                    images.append(baked_disp.image)

                baked_vdisp = tree.nodes.get(ch.baked_vdisp)
                if baked_vdisp and baked_vdisp.image and baked_vdisp.image not in images:
                    images.append(baked_vdisp.image)

                if not check_overlay_normal or not is_overlay_normal_empty(ch):
                    baked_normal_overlay = tree.nodes.get(ch.baked_normal_overlay)
                    if baked_normal_overlay and baked_normal_overlay.image and baked_normal_overlay.image not in images:
                        images.append(baked_normal_overlay.image)

        # Custom bake target images
        for bt in yp.bake_targets:
            image_node = tree.nodes.get(bt.image_node)
            if image_node and image_node.image not in images:
                images.append(image_node.image)

    return images

def get_yp_entites_using_same_image(yp, image):
    entities = []

    for layer in yp.layers:

        for mask in layer.masks:
            baked_source = get_mask_source(mask, get_baked=True)
            if baked_source and baked_source.image == image:
                entities.append(mask)
                continue

            if mask.type == 'IMAGE':
                source = get_mask_source(mask)
                if source and source.image == image:
                    entities.append(mask)

        for ch in layer.channels:
            if ch.override and ch.override_type == 'IMAGE':
                source = get_channel_source(ch, layer)
                if source and source.image == image:
                    entities.append(ch)
            elif ch.override_1 and ch.override_1_type == 'IMAGE':
                source = get_channel_source_1(ch, layer)
                if source and source.image == image:
                    entities.append(ch)

        if layer.type == 'IMAGE':

            baked_source = get_layer_source(layer, get_baked=True)
            if baked_source and baked_source.image == image:
                entities.append(layer)
                continue

            source = get_layer_source(layer)
            if source and source.image == image:
                entities.append(layer)

    return entities 

def check_yp_entities_images_segments_in_lists(entity, image, segment_name, segment_name_prop, entities=[], images=[], segment_names=[], segment_name_props=[]):

    if image.yia.is_image_atlas or image.yua.is_udim_atlas:
        if image.yia.is_image_atlas:
            segment = image.yia.segments.get(segment_name)
        else: segment = image.yua.segments.get(segment_name)

        similar_ids = [i for i, s in enumerate(segment_names) if s == segment.name and images[i] == image]
        if len(similar_ids) > 0:
            entities[similar_ids[0]].append(entity)
            segment_name_props[similar_ids[0]].append(segment_name_prop)
        else:
            images.append(image)
            segment_names.append(segment.name)
            entities.append([entity])
            segment_name_props.append([segment_name_prop])

    else:
        if image not in images:
            images.append(image)
            segment_names.append('')
            entities.append([entity])
            segment_name_props.append([segment_name_prop])
        else:
            idx = [i for i, img in enumerate(images) if img == image][0]
            # Baked entity will be listed earlier
            if segment_name_prop == 'baked_segment_name':
                entities[idx].insert(0, entity)
                segment_name_props[idx].insert(0, segment_name_prop)
            else: 
                entities[idx].append(entity)
                segment_name_props[idx].append(segment_name_prop)

    return entities, images, segment_names, segment_name_props

def get_yp_entities_images_and_segments(yp, specific_layers=[]):
    entities = []
    images = []
    segment_names = []
    segment_name_props = []

    for layer in yp.layers:
        if specific_layers and layer not in specific_layers: continue

        baked_source = get_layer_source(layer, get_baked=True)
        if baked_source and baked_source.image:
            image = baked_source.image
            entities, images, segment_names, segment_name_props = check_yp_entities_images_segments_in_lists(
                layer, image, layer.baked_segment_name, 'baked_segment_name', entities, images, segment_names, segment_name_props
            )

        if layer.type == 'IMAGE':
            source = get_layer_source(layer)
            if source and source.image:
                image = source.image
                entities, images, segment_names, segment_name_props = check_yp_entities_images_segments_in_lists(
                    layer, image, layer.segment_name, 'segment_name', entities, images, segment_names, segment_name_props
                )

        for mask in layer.masks:

            baked_source = get_mask_source(mask, get_baked=True)
            if baked_source and baked_source.image:
                image = baked_source.image
                entities, images, segment_names, segment_name_props = check_yp_entities_images_segments_in_lists(
                    mask, image, mask.baked_segment_name, 'baked_segment_name', entities, images, segment_names, segment_name_props
                )

            if mask.type == 'IMAGE':
                source = get_mask_source(mask)
                if source and source.image:
                    image = source.image
                    entities, images, segment_names, segment_name_props = check_yp_entities_images_segments_in_lists(
                        mask, image, mask.segment_name, 'segment_name', entities, images, segment_names, segment_name_props
                    )

    return entities, images, segment_names, segment_name_props

def check_need_prev_normal(layer):

    yp = layer.id_data.yp
    height_root_ch = get_root_height_channel(yp)

    # Check if previous normal is needed
    need_prev_normal = False
    if layer.type in {'HEMI', 'EDGE_DETECT', 'AO'} and layer.hemi_use_prev_normal and height_root_ch:
        need_prev_normal = True

    # Also check mask
    if not need_prev_normal:
        for mask in layer.masks:
            if mask.type in {'HEMI', 'EDGE_DETECT', 'AO'} and mask.hemi_use_prev_normal and height_root_ch:
                need_prev_normal = True
                break

    return need_prev_normal

def get_all_baked_channel_images(tree):

    if not tree.yp.is_ypaint_node: return
    yp = tree.yp

    images = []

    for ch in yp.channels:

        baked = tree.nodes.get(ch.baked)
        if baked and baked.image:
            images.append(baked.image)

        if ch.type == 'NORMAL':
            baked_disp = tree.nodes.get(ch.baked_disp)
            if baked_disp and baked_disp.image:
                images.append(baked_disp.image)

            baked_normal_overlay = tree.nodes.get(ch.baked_normal_overlay)
            if baked_normal_overlay and baked_normal_overlay.image:
                images.append(baked_normal_overlay.image)

    return images

def is_layer_using_vector(layer, exclude_baked=False):
    yp = layer.id_data.yp

    if (not exclude_baked and layer.use_baked) or layer.type not in {'VCOL', 'BACKGROUND', 'COLOR', 'GROUP', 'HEMI', 'OBJECT_INDEX', 'BACKFACE', 'EDGE_DETECT', 'AO'}:
        return True

    for i, ch in enumerate(layer.channels):
        root_ch = yp.channels[i]
        if ch.enable:
            if ch.override and ch.override_type not in {'VCOL', 'DEFAULT'}:
                return True
            if root_ch.type == 'NORMAL' and ch.normal_map_type in {'NORMAL_MAP', 'BUMP_NORMAL_MAP'} and ch.override_1 and ch.override_1_type != 'DEFAULT':
                return True

    for mask in layer.masks:
        if mask.enable and mask.texcoord_type == 'Layer':
            return True

    return False

def is_mask_using_vector(mask):
    if mask.use_baked or mask.type not in {'VCOL', 'BACKGROUND', 'COLOR', 'COLOR_ID', 'HEMI', 'OBJECT_INDEX', 'BACKFACE', 'EDGE_DETECT', 'MODIFIER', 'AO'}:
        return True

    return False

def get_node(tree, name, parent=None):
    node = tree.nodes.get(name)

    if node and parent and node.parent != parent:
        return None

    return node

def is_normal_vdisp_input_connected(root_normal_ch):
    # NOTE: Assuming that the active node is using the input tree
    node = get_active_ypaint_node()
    if not node: return False

    io_vdisp_name = root_normal_ch.name + io_suffix['VDISP']
    vdisp_inp = node.inputs.get(io_vdisp_name)
    return vdisp_inp and len(vdisp_inp.links) > 0

def is_normal_height_input_connected(root_normal_ch):
    # NOTE: Assuming that the active node is using the input tree
    node = get_active_ypaint_node()
    if not node: return False

    io_height_name = root_normal_ch.name + io_suffix['HEIGHT']
    height_inp = node.inputs.get(io_height_name)
    return height_inp and len(height_inp.links) > 0

def is_normal_input_connected(root_normal_ch):
    # NOTE: Assuming that the active node is using the input tree
    node = get_active_ypaint_node()
    if not node: return False
    
    normal_inp = node.inputs.get(root_normal_ch.name)
    return normal_inp and len(normal_inp.links) > 0

def is_overlay_normal_empty(root_ch):
    yp = root_ch.id_data.yp
    channel_index = get_channel_index(root_ch)

    if is_normal_input_connected(root_ch):
        return False

    for l in yp.layers:
        if l.type in {'GROUP', 'BACKGROUND'}: continue
        if channel_index >= len(l.channels): continue
        c = l.channels[channel_index]
        if not get_channel_enabled(c, l): continue
        if c.normal_map_type == 'NORMAL_MAP' or (c.normal_map_type == 'BUMP_MAP' and not c.write_height):
            return False

    return True

def any_layers_using_vdisp(root_ch):
    yp = root_ch.id_data.yp
    channel_index = get_channel_index(root_ch)

    if is_normal_vdisp_input_connected(root_ch):
        return True

    for l in yp.layers:
        if l.type in {'GROUP', 'BACKGROUND'}: continue
        if channel_index >= len(l.channels): continue
        c = l.channels[channel_index]
        if not get_channel_enabled(c, l): continue
        if c.normal_map_type == 'VECTOR_DISPLACEMENT_MAP':
            return True

    return False

def any_layers_using_disp(root_ch):
    yp = root_ch.id_data.yp
    channel_index = get_channel_index(root_ch)

    if is_normal_height_input_connected(root_ch):
        return True

    for l in yp.layers:
        if l.type in {'GROUP', 'BACKGROUND'}: continue
        if channel_index >= len(l.channels): continue
        c = l.channels[channel_index]
        if not get_channel_enabled(c, l): continue
        if c.normal_map_type in {'BUMP_MAP', 'BUMP_NORMAL_MAP'} and c.write_height:
            return True

    return False

# ShaderNodeVertexColor can't use bump map, so ShaderNodeAttribute will be used for now
def get_vcol_bl_idname():
    #if is_bl_newer_than(2, 81):
    #    return 'ShaderNodeVertexColor'
    return 'ShaderNodeAttribute'

def set_source_vcol_name(src, name):
    #if is_bl_newer_than(2, 81):
    #    src.layer_name = name
    #else: 
    src.attribute_name = name

def get_source_vcol_name(src):
    #if is_bl_newer_than(2, 81):
    #    return src.layer_name
    return src.attribute_name

def get_vcol_data_type_and_domain_by_name(obj, vcol_name, objs=[]):

    data_type = 'BYTE_COLOR'
    domain = 'CORNER'

    vcol = None
    vcols = get_vertex_colors(obj)
    if vcol_name in vcols:
        vcol = vcols.get(vcol_name)
        if is_bl_newer_than(3, 2):
            data_type = vcol.data_type
            domain = vcol.domain

    if not vcol:

        # Also check on other objects
        if not any(objs): objs = [obj]

        # Check geometry nodes outputs
        outp_found = False
        for o in objs:
            for mod in o.modifiers:
                if mod.type == 'NODES' and mod.node_group:
                    outputs = get_tree_outputs(mod.node_group)
                    for outp in outputs:
                        if ((is_bl_newer_than(4) and outp.socket_type == 'NodeSocketColor') or
                            (not is_bl_newer_than(4) and outp.type == 'RGBA')):
                            if mod[outp.identifier + '_attribute_name'] == vcol_name:
                                data_type = 'FLOAT_COLOR'
                                domain = outp.attribute_domain
                                outp_found = True
                                break
                if outp_found:
                    break
            if outp_found:
                break

    return data_type, domain

def get_vcol_from_source(obj, src):
    name = get_source_vcol_name(src)
    vcols = get_vertex_colors(obj)
    return vcols.get(name)

def get_layer_vcol(obj, layer):
    src = get_layer_source(layer)
    return get_vcol_from_source(obj, src)

def check_colorid_vcol(objs, set_as_active=False):
    for o in objs:
        vcols = get_vertex_colors(o)
        vcol = vcols.get(COLOR_ID_VCOL_NAME)
        if not vcol:
            try:
                vcol = new_vertex_color(o, COLOR_ID_VCOL_NAME, color_fill=(0.0, 0.0, 0.0, 1.0))
                #set_active_vertex_color(o, vcol)
            except Exception as e: print(e)

        if vcol and set_as_active:
            set_active_vertex_color(o, vcol)

def is_colorid_already_being_used(yp, color_id):
    for l in yp.layers:
        for m in l.masks:
            mcol = get_mask_color_id_color(m)
            if abs(mcol[0]-color_id[0]) < COLORID_TOLERANCE and abs(mcol[1]-color_id[1]) < COLORID_TOLERANCE and abs(mcol[2]-color_id[2]) < COLORID_TOLERANCE:
                return True
    return False

def is_colorid_vcol_still_being_used(objs):

    for o in objs:
        for m in o.data.materials:
            for n in m.node_tree.nodes:
                if n.type == 'GROUP' and n.node_tree and n.node_tree.yp.is_ypaint_node:
                    for l in n.node_tree.yp.layers:
                        for ma in l.masks:
                            if ma.type == 'COLOR_ID':
                                return True

    return False

def is_image_source_srgb(image, source):
    if not is_bl_newer_than(2, 80):
        return source.color_space == 'COLOR'

    # HACK: Sometimes just loaded UDIM images has empty colorspace settings name
    if image.source == 'TILED' and image.colorspace_settings.name == '':
        return True

    # Generated float images is behaving like srgb for some reason in blender
    #if image.is_float and image.colorspace_settings.name != get_srgb_name() and image.source == 'GENERATED':
    #    return True

    return image.colorspace_settings.name == get_srgb_name()

def is_image_source_non_color(image, source):
    if not is_bl_newer_than(2, 80):
        return source.color_space == 'NONE'

    # Generated float images is behaving like srgb for some reason in blender
    return image.colorspace_settings.name == get_noncolor_name() and not (image.is_float and image.source == 'GENERATED')

def get_layer_and_root_ch_from_layer_ch(ch):
    yp = ch.id_data.yp
    layer = None
    root_ch = None
    
    match = re.match(r'yp\.layers\[(\d+)\]\.channels\[(\d+)\]', ch.path_from_id())
    if match:
        layer = yp.layers[int(match.group(1))]
        root_ch = yp.channels[int(match.group(2))]

    return layer, root_ch

def get_layer_channel_gamma_value(ch, layer=None, root_ch=None):
    yp = ch.id_data.yp
    if not layer or not root_ch: layer, root_ch = get_layer_and_root_ch_from_layer_ch(ch)

    channel_enabled = get_channel_enabled(ch, layer, root_ch)
    if not channel_enabled: return 1.0

    source_tree = get_channel_source_tree(ch, layer)

    image = None
    source = None
    if ch.override and ch.override_type == 'IMAGE':
        source = source_tree.nodes.get(ch.source)
        if source: image = source.image
    elif layer.type == 'IMAGE':
        source = get_layer_source(layer)
        if source: image = source.image

    if yp.use_linear_blending:

        # Convert non image layer data to srgb if gamma space option is enabled
        if ( 
            not ch.override
            and ch.gamma_space 
            and root_ch.type != 'NORMAL' 
            and root_ch.colorspace == 'SRGB' 
            and ch.layer_input == 'RGB' 
            and layer.type not in {'IMAGE', 'BACKGROUND', 'GROUP'}
        ):
            return GAMMA

        # NOTE: Linear blending currently will only use gamma correction on normal channel
        if not ch.override_1 and image and is_image_source_srgb(image, source) and root_ch.type == 'NORMAL' and ch.normal_map_type in {'NORMAL_MAP', 'BUMP_NORMAL_MAP', 'VECTOR_DISPLACEMENT_MAP'}:
            return 1.0 / GAMMA

        # NOTE: These two gamma correction are unused yet for simplicity and older file compatibility
        ## Convert srgb image to linear for linear channel
        #if image and is_image_source_srgb(image, source) and root_ch.colorspace == 'LINEAR':
        #    return 1.0 / GAMMA

        ## Convert non srgb image to srgb for srgb channel
        #if image and is_image_source_non_color(image, source) and root_ch.colorspace == 'SRGB':
        #    return GAMMA

    else:
        # Convert srgb override image to linear
        if ch.override and image and is_image_source_srgb(image, source):
            return 1.0 / GAMMA

        # Convert non image override data to linear
        if ch.override and ch.override_type not in {'IMAGE'} and root_ch.type != 'NORMAL' and root_ch.colorspace == 'SRGB':
            return 1.0 / GAMMA

        # Convert non image layer data to linear
        if (
            not ch.override 
            and not ch.gamma_space 
            and root_ch.type != 'NORMAL' 
            and root_ch.colorspace == 'SRGB' 
            and ch.layer_input == 'RGB' 
            and layer.type not in {'IMAGE', 'BACKGROUND', 'GROUP'}
        ):
            return 1.0 / GAMMA

    return 1.0

def get_layer_channel_normal_gamma_value(ch, layer=None, root_ch=None):
    yp = ch.id_data.yp
    if not layer or not root_ch: layer, root_ch = get_layer_and_root_ch_from_layer_ch(ch)

    channel_enabled = get_channel_enabled(ch, layer, root_ch)
    if not channel_enabled: return 1.0

    image = None
    source = None
    layer_tree = get_tree(layer)
    if ch.override_1 and ch.override_1_type == 'IMAGE':
        source = layer_tree.nodes.get(ch.source_1)
        if source: image = source.image

    # Convert srgb normal map override to linear
    if ch.override_1 and image and is_image_source_srgb(image, source):
        return 1.0 / GAMMA

    return 1.0

def get_layer_mask_gamma_value(mask, mask_tree=None):
    if not mask_tree: mask_tree = get_mask_tree(mask)

    if get_mask_enabled(mask) and mask.type == 'IMAGE':

        source = mask_tree.nodes.get(mask.source)
        image = source.image

        if not image: return 1.0

        # Convert srgb mask image to linear
        if is_image_source_srgb(image, source):
            return 1.0 / GAMMA

    return 1.0

def get_layer_gamma_value(layer):
    yp = layer.id_data.yp

    if get_layer_enabled(layer) and layer.type == 'IMAGE':
        source_tree = get_source_tree(layer)
        source = source_tree.nodes.get(layer.source)
        image = source.image
        if image:

            # Should linearize srgb image and float image
            if not yp.use_linear_blending:
                if image.is_float and is_bl_newer_than(2, 80):

                    # Float image with srgb will use double gamma calculation
                    if is_image_source_srgb(image, source):
                        return pow(1.0 / GAMMA, 2.0)
                    else: return 1.0 / GAMMA

                elif is_image_source_srgb(image, source):
                    return 1.0 / GAMMA

    return 1.0

def any_linear_images_problem(yp):
    for layer in yp.layers:
        if not get_layer_enabled(layer): continue
        layer_tree = get_tree(layer)

        for i, ch in enumerate(layer.channels):
            root_ch = yp.channels[i]
            #if not get_channel_enabled(ch, layer, root_ch): continue

            gamma = get_layer_channel_gamma_value(ch, layer, root_ch)
            source_tree = get_channel_source_tree(ch, layer)
            linear = source_tree.nodes.get(ch.linear)

            if (
                (gamma == 1.0 and linear) or
                (gamma != 1.0 and (not linear or not isclose(linear.inputs[1].default_value, gamma, rel_tol=1e-5)))
                ):
                return True

            if root_ch.type == 'NORMAL':
                gamma_1 = get_layer_channel_normal_gamma_value(ch, layer, root_ch)
                linear_1 = layer_tree.nodes.get(ch.linear_1)
                if (
                    (gamma_1 == 1.0 and linear_1) or
                    (gamma_1 != 1.0 and (not linear_1 or not isclose(linear_1.inputs[1].default_value, gamma_1, rel_tol=1e-5)))
                    ):
                    return True

        for mask in layer.masks:
            source_tree = get_mask_tree(mask)
            gamma = get_layer_mask_gamma_value(mask, mask_tree=source_tree)
            linear = source_tree.nodes.get(mask.linear)
            if (
                (gamma == 1.0 and linear) or
                (gamma != 1.0 and (not linear or not isclose(linear.inputs[1].default_value, gamma, rel_tol=1e-5)))
                ):
                return True

        # Blender 2.7x has color space option on the node 
        if not is_bl_newer_than(2, 80) and layer.type == 'IMAGE':
            source = get_layer_source(layer)
            if source:
                if source.color_space == 'NONE' and yp.use_linear_blending:
                    return True
                if source.color_space == 'COLOR' and not yp.use_linear_blending:
                    return True

        gamma = get_layer_gamma_value(layer)
        source_tree = get_source_tree(layer)
        linear = source_tree.nodes.get(layer.linear)

        if (
            (gamma == 1.0 and linear) or
            (gamma != 1.0 and (not linear or not isclose(linear.inputs[1].default_value, gamma, rel_tol=1e-5)))
            ):
            return True

    return False

def get_write_height(ch):
    #if ch.normal_map_type == 'NORMAL_MAP':
    #    return ch.normal_write_height
    return ch.write_height

def get_flow_vcol(obj, uv0, uv1):

    vcols = get_vertex_colors(obj)
    vcol = vcols.get(FLOW_VCOL)
    if not vcol:
        vcol = new_vertex_color(obj, FLOW_VCOL, data_type='BYTE_COLOR', domain='CORNER')

    # Orientation of straight uv
    main_vec = Vector((0, -1))

    # To store each variation of corners for each vertices
    corner_vecs = []
    corner_locs = []
    
    for i in range(len(obj.data.vertices)):
        corner_locs.append([])
        corner_vecs.append([])
        
    # Store unique corners based on uv0 locations
    for i in range(len(obj.data.vertices)):
        
        locs0 = [uv0.data[li].uv for li, l in enumerate(obj.data.loops) if l.vertex_index == i]
        
        for loc in locs0:
            if loc not in corner_locs[i]:
                corner_locs[i].append(loc)
                corner_vecs[i].append(Vector((0, 0)))
    
    # Add uv edge vector to each unique corner
    for poly in obj.data.polygons:
        for ek in poly.edge_keys:
            # Get loop index
            li0 = [li for li in poly.loop_indices if obj.data.loops[li].vertex_index == ek[0]][0]
            li1 = [li for li in poly.loop_indices if obj.data.loops[li].vertex_index == ek[1]][0]
            vec1 = uv1.data[li0].uv - uv1.data[li1].uv
            vec1.normalize()
            dot = main_vec.dot(vec1)
            
            vec0 = uv0.data[li0].uv - uv0.data[li1].uv
            
            # Add vector to stored corner data
            for i, cl in enumerate(corner_locs[ek[0]]):
                if cl == uv0.data[li0].uv:
                    corner_vecs[ek[0]][i] += vec0 * dot
            for i, cl in enumerate(corner_locs[ek[1]]):
                if cl == uv0.data[li1].uv:
                    corner_vecs[ek[1]][i] += vec0 * dot
        
    # Normalize the vector and store it to vertex color
    for i, cl in enumerate(corner_locs):
        
        for j, cll in enumerate(cl):
            cv = corner_vecs[i][j]
            cv.normalize()
            cv /= 2.0
            cv += Vector((0.5, 0.5))
        
            lis = [li for li, l in enumerate(obj.data.loops) if uv0.data[li].uv == cll]
            
            for li in lis:
                if is_bl_newer_than(2, 80):
                    vcol.data[li].color = (cv.x, cv.y, 0.0, 1.0)
                else:
                    vcol.data[li].color = (cv.x, cv.y, 0.0)

    return vcol

def new_mix_node(tree, entity, prop, label='', data_type='RGBA'):
    ''' Create new mix node '''
    if not hasattr(entity, prop): return

    node_id_name = 'ShaderNodeMix' if is_bl_newer_than(3, 4) else 'ShaderNodeMixRGB'

    node = new_node(tree, entity, prop, node_id_name, label)

    if is_bl_newer_than(3, 4):
        node.data_type = data_type

    return node

def simple_new_mix_node(tree, data_type='RGBA', label=''):
    ''' Create simple new mix node '''

    if is_bl_newer_than(3, 4):
        node = tree.nodes.new('ShaderNodeMix')
        node.data_type = data_type
    else: node = tree.nodes.new('ShaderNodeMixRGB')

    if label != '': node.label = label

    return node

def check_new_mix_node(tree, entity, prop, label='', return_dirty=False, data_type='RGBA'):
    ''' Check if mix node is available, if not, create one '''

    dirty = False

    # Try to get the node first
    try: node = tree.nodes.get(getattr(entity, prop))
    except: 
        if return_dirty:
            return None, dirty
        return None

    # Create new node if not found
    if not node:
        node = new_mix_node(tree, entity, prop, label, data_type)
        dirty = True

    if return_dirty:
        return node, dirty

    return node

def replace_new_mix_node(tree, entity, prop, label='', return_status=False, hard_replace=False, dirty=False, force_replace=False, data_type='RGBA'):

    if is_bl_newer_than(3, 4):
        node_id_name = 'ShaderNodeMix'
    else: node_id_name = 'ShaderNodeMixRGB'

    group_name = ''

    node, dirty = replace_new_node(
        tree, entity, prop, node_id_name, label, group_name, 
        return_status=True, hard_replace=hard_replace, dirty=dirty, force_replace=force_replace
    )

    if is_bl_newer_than(3, 4):
        if node.data_type != data_type:
            node.data_type = data_type

    if return_status:
        return node, dirty

    return node

def set_mix_clamp(mix, bool_val):
    if hasattr(mix, 'clamp_result') and mix.clamp_result != bool_val:
        mix.clamp_result = bool_val
    elif hasattr(mix, 'use_clamp') and mix.use_clamp != bool_val:
        mix.use_clamp = bool_val

def get_mix_color_indices(mix):
    if mix == None: return 0, 0, 0

    if mix.bl_idname == 'ShaderNodeMix':
        if mix.data_type == 'FLOAT':
            return 2, 3, 0
        elif mix.data_type == 'VECTOR':
            return 4, 5, 1
        elif mix.data_type == 'ROTATION':
            return 8, 9, 3
        return 6, 7, 2

    # Check for Color1 input name
    idx0 = [i for i, inp in enumerate(mix.inputs) if inp.name == 'Color1']
    if len(idx0) > 0: 
        idx0 = idx0[0]
    else: idx0 = 1

    idx1 = [i for i, inp in enumerate(mix.inputs) if inp.name == 'Color2']
    if len(idx1) > 0: 
        idx1 = idx1[0]
    else: idx1 = 2

    outidx = 0

    return idx0, idx1, outidx

def copy_fcurves(src_fc, dest, subdest, attr):
    bpytypes = get_bpytypes()
    dest_path = subdest.path_from_id() + '.' + attr

    # Get prop value
    prop_value = getattr(subdest, attr)

    # Check array index
    array_index = -1
    if hasattr(bpytypes, 'bpy_prop_array'):
        array_index = src_fc.array_index if type(prop_value) == bpytypes.bpy_prop_array else -1

    # New fcurve
    nfc = None

    # Check if fcurve is from driver or not
    is_driver = type(src_fc.id_data) != bpy.types.Action

    if is_driver:
        # Add new driver
        nfc = dest.driver_add(dest_path)

        # Copy driver props with reverse on because some of the props need to set first
        copy_id_props(src_fc.driver, nfc.driver, reverse=True)

    else:

        # Remember current frame
        frame_current = bpy.context.scene.frame_current

        for i, kp in enumerate(src_fc.keyframe_points):
            # Get frame
            frame = int(kp.co[0])

            # Set attribute based on fcurve keyframe
            if array_index >= 0:
                # Update scene frame
                bpy.context.scene.frame_set(frame)

                # Set attribute with index
                att = getattr(subdest, attr)
                att[array_index] = src_fc.evaluate(frame)
            else: 
                setattr(subdest, attr, src_fc.evaluate(frame))

            # Insert keyframe
            dest.keyframe_insert(data_path=dest_path, frame=frame)

            # Get new fcurve
            if not nfc:
                if array_index >= 0:
                    nfc = [f for f in dest.animation_data.action.fcurves if f.data_path == dest_path and f.array_index == array_index][0]
                else: nfc = [f for f in dest.animation_data.action.fcurves if f.data_path == dest_path][0]

            # Get new keyframe point
            nkp = nfc.keyframe_points[i]

            # Copy keyframe props
            copy_id_props(kp, nkp)

        # Set frame back
        if bpy.context.scene.frame_current != frame_current:
            bpy.context.scene.frame_current = frame_current

def get_action_and_driver_fcurves(obj):
    fcs = []
    if obj.animation_data:

        # Fcurves from action
        if obj.animation_data.action:
            fcs.append(obj.animation_data.action.fcurves)
            #for fc in obj.animation_data.action.fcurves:
            #    fcs.append(fc)

        # Fcurves from drivers
        for fc in obj.animation_data.drivers:
            fcs.append(obj.animation_data.drivers)
            #for fc in obj.animation_data.drivers:
            #    fcs.append(fc)

    return fcs

def get_material_fcurves(mat):
    tree = mat.node_tree

    fcurves = []

    if tree.animation_data and tree.animation_data.action:
        for fc in tree.animation_data.action.fcurves:
            match = re.match(r'^nodes\[".+"\]\.inputs\[(\d+)\]\.default_value$', fc.data_path)
            if match:
                fcurves.append(fc)

    return fcurves

def get_material_drivers(mat):
    tree = mat.node_tree

    drivers = []

    if tree.animation_data:
        for dr in tree.animation_data.drivers:
            match = re.match(r'^nodes\[".+"\]\.inputs\[(\d+)\]\.default_value$', dr.data_path)
            if match:
                drivers.append(dr)

    return drivers

def get_material_fcurves_and_drivers(mat):
    fcurves = get_material_fcurves(mat)
    fcurves.extend(get_material_drivers(mat))
    return fcurves

def get_yp_fcurves(yp):
    tree = yp.id_data

    fcurves = []

    if tree.animation_data and tree.animation_data.action:
        for fc in tree.animation_data.action.fcurves:
            match = re.match(r'^nodes\[".+"\]\.inputs\[(\d+)\]\.default_value$', fc.data_path)
            if fc.data_path.startswith('yp.') or match:
                fcurves.append(fc)

    return fcurves

def get_yp_drivers(yp):
    tree = yp.id_data

    drivers = []

    if tree.animation_data:
        for dr in tree.animation_data.drivers:
            match = re.match(r'^nodes\[".+"\]\.inputs\[(\d+)\]\.default_value$', dr.data_path)
            if dr.data_path.startswith('yp.') or match:
                drivers.append(dr)

    return drivers

def get_yp_fcurves_and_drivers(yp):
    fcurves = get_yp_fcurves(yp)
    fcurves.extend(get_yp_drivers(yp))
    return fcurves

def remap_layer_fcurves(yp, index_dict):

    fcurves = get_yp_fcurves_and_drivers(yp)
    swapped_fcurves = []

    for i, lay in enumerate(yp.layers):
        if lay.name not in index_dict: continue
        original_index = index_dict[lay.name]
        if original_index == i: continue

        for fc in fcurves:
            if fc in swapped_fcurves: continue
            m = re.match(r'^yp\.layers\[(\d+)\].*', fc.data_path)
            if m:
                index = int(m.group(1))

                if index == original_index:
                    fc.data_path = fc.data_path.replace('yp.layers[' + str(original_index) + ']', 'yp.layers[' + str(i) + ']')
                    swapped_fcurves.append(fc)

def swap_channel_fcurves(yp, idx0, idx1):
    if idx0 >= len(yp.channels) or idx1 >= len(yp.channels): return

    # Tree fcurves 
    fcurves = get_yp_fcurves_and_drivers(yp)

    for fc in fcurves:
        m = re.match(r'^yp\.channels\[(\d+)\].*', fc.data_path)
        if m:
            index = int(m.group(1))

            if index == idx0:
                fc.data_path = fc.data_path.replace('yp.channels[' + str(idx0) + ']', 'yp.channels[' + str(idx1) + ']')

            elif index == idx1:
                fc.data_path = fc.data_path.replace('yp.channels[' + str(idx1) + ']', 'yp.channels[' + str(idx0) + ']')

    ch0 = yp.channels[idx0]
    ch1 = yp.channels[idx1]

    ch0_idx = ch0.io_index
    ch1_idx = ch1.io_index

    # NOTE: This swap does not consider the alpha channel input
    # Since it will be replaced with dedicated channel, I think it's probably fine for now

    if idx0 > idx1 and ch1.enable_alpha:
        ch1_idx += 1

    if idx0 < idx1 and ch0.enable_alpha:
        ch0_idx += 1

    for mat in bpy.data.materials:
        if not mat.node_tree: continue

        # Get yp nodes
        yp_nodes = []
        for node in mat.node_tree.nodes:
            if node.type == 'GROUP' and node.node_tree and node.node_tree.yp == yp:
                if node not in yp_nodes:
                    yp_nodes.append(node)

        # Check for animation data
        if len(yp_nodes) > 0:
            fcurves = get_material_fcurves_and_drivers(mat)
            for node in yp_nodes:
                for fc in fcurves:
                    m = re.match(r'^nodes\["' + node.name + '"\]\.inputs\[(\d+)\]\.default_value$', fc.data_path)
                    if m:
                        index = int(m.group(1))
                        if index == ch0_idx:
                            fc.data_path = 'nodes["' + node.name + '"].inputs[' + str(ch1_idx) + '].default_value'

                        elif index == ch1_idx:
                            fc.data_path = 'nodes["' + node.name + '"].inputs[' + str(ch0_idx) + '].default_value'

def swap_layer_channel_fcurves(layer, idx0, idx1):
    if idx0 >= len(layer.channels) or idx1 >= len(layer.channels): return

    tree = layer.id_data
    yp = tree.yp
    fcurves = get_yp_fcurves_and_drivers(yp)
    layer_index = get_layer_index(layer)
    node = tree.nodes.get(layer.group_node)
    if not node: return

    for fc in fcurves:

        m1 = re.match(r'yp\.layers\[' + str(layer_index) + '\]\.channels\[(\d+)\]\.(.+)', fc.data_path)
        m2 = re.match(r'^nodes\["' + layer.group_node + '"\]\.inputs\[(\d+)\]\.default_value$', fc.data_path)

        index = -1
        neighbor_idx = -1
        prop_name = ''

        if m1:
            index = int(m1.group(1))
            prop_name = m1.group(2)

        elif m2:

            # Get the input
            input_index = int(m2.group(1))
            inp = node.inputs[input_index] if input_index <= len(node.inputs) else None

            if inp:

                # Get the channel index from input name
                m = re.match(r'\.channels\[(\d+)\]\.(.+)', inp.name)
                if m:
                    index = int(m.group(1))
                    prop_name = m.group(2)

        if index == idx0: neighbor_idx = idx1
        elif index == idx1: neighbor_idx = idx0

        if neighbor_idx != -1 and prop_name != '':

            # Get neighbor layer channel input
            neighbor_inp = get_entity_prop_input(layer.channels[neighbor_idx], prop_name)

            if neighbor_inp:

                # Get node input index
                neighbor_input_idx = get_node_input_index(node, neighbor_inp)
                fc.data_path = 'nodes["' + layer.group_node + '"].inputs[' + str(neighbor_input_idx) + '].default_value'

            else:
                fc.data_path = 'yp.layers[' + str(layer_index) + '].channels[' + str(neighbor_idx) + '].' + prop_name

def swap_mask_fcurves(layer, idx0, idx1):
    yp = layer.id_data.yp
    fcurves = get_yp_fcurves_and_drivers(yp)

    for fc in fcurves:
        if layer.path_from_id() not in fc.data_path: continue
        m = re.match(r'yp\.layers\[(\d+)\]\.masks\[(\d+)\].*', fc.data_path)
        if m:
            index = int(m.group(2))

            if index == idx0:
                fc.data_path = fc.data_path.replace('.masks[' + str(idx0) + ']', '.masks[' + str(idx1) + ']')

            elif index == idx1:
                fc.data_path = fc.data_path.replace('.masks[' + str(idx1) + ']', '.masks[' + str(idx0) + ']')

def swap_mask_channel_fcurves(mask, idx0, idx1):
    yp = mask.id_data.yp
    fcurves = get_yp_fcurves_and_drivers(yp)

    for fc in fcurves:
        if mask.path_from_id() not in fc.data_path: continue
        m = re.match(r'yp\.layers\[(\d+)\]\.masks\[(\d+)\]\.channels\[(\d+)\].*', fc.data_path)
        if m:
            index = int(m.group(3))

            if index == idx0:
                fc.data_path = fc.data_path.replace('.channels[' + str(idx0) + ']', '.channels[' + str(idx1) + ']')

            elif index == idx1:
                fc.data_path = fc.data_path.replace('.channels[' + str(idx1) + ']', '.channels[' + str(idx0) + ']')

def swap_modifier_fcurves(parent, idx0, idx1):
    yp = parent.id_data.yp
    fcurves = get_yp_fcurves_and_drivers(yp)

    for fc in fcurves:
        if parent.path_from_id() not in fc.data_path: continue
        m = re.match(r'.*\.modifiers\[(\d+)\].*', fc.data_path)
        if m:
            index = int(m.group(1))

            if index == idx0:
                fc.data_path = fc.data_path.replace('.modifiers[' + str(idx0) + ']', '.modifiers[' + str(idx1) + ']')

            elif index == idx1:
                fc.data_path = fc.data_path.replace('.modifiers[' + str(idx1) + ']', '.modifiers[' + str(idx0) + ']')

def swap_normal_modifier_fcurves(modifier, idx0, idx1):
    yp = modifier.id_data.yp
    fcurves = get_yp_fcurves_and_drivers(yp)

    for fc in fcurves:
        if modifier.path_from_id() not in fc.data_path: continue
        m = re.match(r'yp\.layers\[(\d+)\]\.channels\[(\d+)\]\.modifiers_1\[(\d+)\].*', fc.data_path)

        if m:
            index = int(m.group(3))

            if index == idx0:
                fc.data_path = fc.data_path.replace('.modifiers_1[' + str(idx0) + ']', '.modifiers_1[' + str(idx1) + ']')

            elif index == idx1:
                fc.data_path = fc.data_path.replace('.modifiers_1[' + str(idx1) + ']', '.modifiers_1[' + str(idx0) + ']')

def remove_entity_fcurves(entity):
    tree = entity.id_data
    yp = tree.yp
    fcurves = get_yp_fcurves(yp)
    drivers = get_yp_drivers(yp)

    for fc in reversed(fcurves):
        if entity.path_from_id() in fc.data_path:
            tree.animation_data.action.fcurves.remove(fc)

    for dr in reversed(drivers):
        if entity.path_from_id() in dr.data_path:
            tree.animation_data.drivers.remove(dr)

def get_layer_from_node_name(yp, node_name):
    layer = None

    for l in yp.layers:
        if l.group_node == node_name:
            layer = l
            break

    return layer

def get_layer_and_channel_prop_name_from_data_path(yp, channel_index, data_path):
    tree = yp.id_data

    layer = None
    prop_name = ''

    m0 = re.match(r'^nodes\["(.+)"\]\.inputs\[(\d+)\]\.default_value$', data_path)
    m1 = re.match(r'yp\.layers\[(\d+)\]\.channels\[' + str(channel_index) + '\]\.(.+)', data_path)

    if m0:
        # Get layer based on node name
        layer = get_layer_from_node_name(yp, m0.group(1))
        input_index = int(m0.group(2))

        if layer:
            # Get the input
            node = tree.nodes.get(layer.group_node)
            inp = node.inputs[input_index] if input_index <= len(node.inputs) else None

            if inp:
                # Get the channel index from input name
                m = re.match(r'\.channels\[' + str(channel_index) + '\]\.(.+)', inp.name)
                if m: prop_name = m.group(1)

    elif m1:
        try: layer = yp.layers[int(m1.group(1))]
        except Exception as e: print(e)

        if layer:
            prop_name = m1.group(2)

    return layer, prop_name

def remove_channel_fcurves(root_ch):
    tree = root_ch.id_data
    yp = tree.yp
    index = get_channel_index(root_ch)

    # Tree fcurves
    fcurves = get_yp_fcurves(yp)
    drivers = get_yp_drivers(yp)

    for fc in reversed(fcurves):

        layer, prop_name = get_layer_and_channel_prop_name_from_data_path(yp, index, fc.data_path)
        if layer and prop_name != '':
            tree.animation_data.action.fcurves.remove(fc)

        else:
            m = re.match(r'.*\.channels\[' + str(index) + '\].*', fc.data_path)
            if m: tree.animation_data.action.fcurves.remove(fc)

    for dr in reversed(drivers):
        layer, prop_name = get_layer_and_channel_prop_name_from_data_path(yp, index, dr.data_path)
        if layer and prop_name != '':
            tree.animation_data.drivers.remove(dr)
        else:
            m = re.match(r'.*\.channels\[' + str(index) + '\].*', dr.data_path)
            if m and index == int(m.group(1)):
                tree.animation_data.drivers.remove(dr)

    # Material fcurves
    mat = get_active_material()
    node = get_active_ypaint_node()

    fcurves = get_material_fcurves(mat)
    drivers = get_material_drivers(mat)

    # Get list of channel input indices
    indices = [root_ch.io_index]
    if root_ch.enable_alpha:
        indices.append(root_ch.io_index+1)

    # Delete fcurves
    fcs = []
    for index in indices:
        for fc in fcurves:
            m = re.match(r'^nodes\["' + node.name + '"\]\.inputs\[' + str(index) + '\]\.default_value$', fc.data_path)
            if m and fc not in fcs:
                fcs.append(fc)

    for fc in reversed(fcs):
        mat.node_tree.animation_data.action.fcurves.remove(fc)

    # Delete drivers
    drs = []
    for index in indices:
        for dr in drivers:
            m = re.match(r'^nodes\["' + node.name + '"\]\.inputs\[' + str(index) + '\]\.default_value$', dr.data_path)
            if m and dr not in drs:
                drs.append(dr)

    for dr in reversed(drs):
        mat.node_tree.animation_data.drivers.remove(dr)

def shift_modifier_fcurves_down(parent):
    yp = parent.id_data.yp
    fcurves = get_yp_fcurves_and_drivers(yp)

    for i, mod in reversed(list(enumerate(parent.modifiers))):
        for fc in fcurves:
            if parent.path_from_id() not in fc.data_path: continue
            m = re.match(r'.*\.modifiers\[(\d+)\].*', fc.data_path)
            if m and int(m.group(1)) == i:
                fc.data_path = fc.data_path.replace('.modifiers[' + str(i) + ']', '.modifiers[' + str(i+1) + ']')

def shift_normal_modifier_fcurves_down(parent):
    yp = parent.id_data.yp
    fcurves = get_yp_fcurves_and_drivers(yp)

    for i, mod in reversed(list(enumerate(parent.modifiers_1))):
        for fc in fcurves:
            if parent.path_from_id() not in fc.data_path: continue
            m = re.match(r'.*\.modifiers_1\[(\d+)\].*', fc.data_path)
            if m and int(m.group(1)) == i:
                fc.data_path = fc.data_path.replace('.modifiers_1[' + str(i) + ']', '.modifiers_1[' + str(i+1) + ']')

def shift_modifier_fcurves_up(parent, start_index=1):
    tree = parent.id_data
    yp = tree.yp
    fcurves = get_yp_fcurves_and_drivers(yp)

    for i, mod in enumerate(parent.modifiers):
        if i < start_index: continue
        for fc in fcurves:
            if parent.path_from_id() not in fc.data_path: continue
            m = re.match(r'.*\.modifiers\[(\d+)\].*', fc.data_path)
            if m and int(m.group(1)) == i:
                fc.data_path = fc.data_path.replace('.modifiers[' + str(i) + ']', '.modifiers[' + str(i-1) + ']')

def shift_normal_modifier_fcurves_up(parent, start_index=1):
    tree = parent.id_data
    yp = tree.yp
    fcurves = get_yp_fcurves_and_drivers(yp)

    for i, mod in enumerate(parent.modifiers_1):
        if i < start_index: continue
        for fc in fcurves:
            if parent.path_from_id() not in fc.data_path: continue
            m = re.match(r'.*\.modifiers_1\[(\d+)\].*', fc.data_path)
            if m and int(m.group(1)) == i:
                fc.data_path = fc.data_path.replace('.modifiers_1[' + str(i) + ']', '.modifiers_1[' + str(i-1) + ']')

def shift_channel_fcurves(yp, start_index=1, direction='UP', remove_ch_mode=True):
    tree = yp.id_data

    shifter = -1 if direction == 'UP' else 1

    # Tree fcurves
    if remove_ch_mode:
        fcurves = get_yp_fcurves_and_drivers(yp)

        for i, root_ch in enumerate(yp.channels):
            if i <= start_index: continue

            for fc in fcurves:

                layer, prop_name = get_layer_and_channel_prop_name_from_data_path(yp, i, fc.data_path)
                if layer and prop_name != '':

                    try: shifted_entity = layer.channels[i+shifter]
                    except Exception as e:
                        print(e)
                        continue

                    shifted_inp = get_entity_prop_input(shifted_entity, prop_name)
                    if shifted_inp:

                        # Get node input index
                        node = tree.nodes.get(layer.group_node)
                        shifted_input_idx = get_node_input_index(node, shifted_inp)
                        fc.data_path = 'nodes["' + layer.group_node + '"].inputs[' + str(shifted_input_idx) + '].default_value'

                    else:
                        fc.data_path = 'yp.layers[' + str(get_layer_index(layer)) + '].channels[' + str(i+shifter) + '].' + prop_name

                else:

                    m = re.match(r'.*\.channels\[' + str(i) + '\].*', fc.data_path)
                    if m:
                        fc.data_path = fc.data_path.replace('.channels[' + str(i) + ']', '.channels[' + str(i+shifter) + ']')

    if remove_ch_mode and start_index < len(yp.channels) and yp.channels[start_index].enable_alpha and shifter < 0:
        shifter -= 1

    for mat in bpy.data.materials:
        if not mat.node_tree: continue

        # Get yp nodes
        yp_nodes = []
        for node in mat.node_tree.nodes:
            if node.type == 'GROUP' and node.node_tree and node.node_tree.yp == yp:
                if node not in yp_nodes:
                    yp_nodes.append(node)

        # Check for animation data
        if len(yp_nodes) > 0:
            fcurves = get_material_fcurves_and_drivers(mat)

            for node in yp_nodes:

                if shifter > 0:

                    for i, root_ch in reversed(list(enumerate(yp.channels))):
                        if i <= start_index: continue
                        io_index = root_ch.io_index
                        for fc in fcurves:
                            m = re.match(r'^nodes\["' + node.name + '"\]\.inputs\[' + str(io_index) + '\]\.default_value$', fc.data_path)
                            if m: fc.data_path = 'nodes["' + node.name + '"].inputs[' + str(io_index+shifter) + '].default_value'
                else:

                    for i, root_ch in enumerate(yp.channels):
                        if i <= start_index: continue
                        io_index = root_ch.io_index
                        for fc in fcurves:
                            m = re.match(r'^nodes\["' + node.name + '"\]\.inputs\[' + str(io_index) + '\]\.default_value$', fc.data_path)
                            if m: fc.data_path = 'nodes["' + node.name + '"].inputs[' + str(io_index+shifter) + '].default_value'


def shift_mask_fcurves_up(layer, start_index=1):
    tree = layer.id_data
    yp = tree.yp
    fcurves = get_yp_fcurves_and_drivers(yp)

    for i, mask in enumerate(layer.masks):
        if i < start_index: continue
        for fc in fcurves:
            if layer.path_from_id() not in fc.data_path: continue
            m = re.match(r'.*\.masks\[(\d+)\].*', fc.data_path)
            if m and int(m.group(1)) == i:
                fc.data_path = fc.data_path.replace('.masks[' + str(i) + ']', '.masks[' + str(i-1) + ']')

def is_tangent_sign_hacks_needed(yp):
    return yp.enable_tangent_sign_hacks and is_bl_newer_than(2, 80) and not is_bl_newer_than(3)

def is_root_ch_prop_node_unique(root_ch, prop):
    yp = root_ch.id_data.yp

    for ch in yp.channels:
        try:
            if ch != root_ch and getattr(ch, prop) == getattr(root_ch, prop):
                return False
        except Exception as e: print(e)

    return True

def get_first_mirror_modifier(obj):
    for m in obj.modifiers:
        if m.type == 'MIRROR':
            return m

    return None

def copy_image_channel_pixels(src, dest, src_idx=0, dest_idx=0, segment=None, segment_src=None, invert_value=False):

    start_x = 0
    start_y = 0

    src_start_x = 0
    src_start_y = 0

    width = src.size[0]
    height = src.size[1]

    if segment:
        start_x = width * segment.tile_x
        start_y = height * segment.tile_y

    if segment_src:
        width = segment_src.width
        height = segment_src.height

        src_start_x = width * segment_src.tile_x
        src_start_y = height * segment_src.tile_y

    if is_bl_newer_than(2, 83):

        # Store pixels to numpy
        dest_pxs = numpy.empty(shape=dest.size[0]*dest.size[1]*4, dtype=numpy.float32)
        src_pxs = numpy.empty(shape=src.size[0]*src.size[1]*4, dtype=numpy.float32)
        dest.pixels.foreach_get(dest_pxs)
        src.pixels.foreach_get(src_pxs)

        # Set array to 3d
        dest_pxs.shape = (-1, dest.size[0], 4)
        src_pxs.shape = (-1, src.size[0], 4)

        # Copy to selected channel
        if invert_value:
            dest_pxs[start_y:start_y+height, start_x:start_x+width][::, ::, dest_idx] = 1.0 - src_pxs[src_start_y:src_start_y+height, src_start_x:src_start_x+width][::, ::, src_idx]
        else: dest_pxs[start_y:start_y+height, start_x:start_x+width][::, ::, dest_idx] = src_pxs[src_start_y:src_start_y+height, src_start_x:src_start_x+width][::, ::, src_idx]
        dest.pixels.foreach_set(dest_pxs.ravel())

    else:
        # Get image pixels
        src_pxs = list(src.pixels)
        dest_pxs = list(dest.pixels)

        # Copy to selected channel
        if invert_value:
            for y in range(height):
                source_offset_y = width * 4 * (y + src_start_y)
                offset_y = dest.size[0] * 4 * (y + start_y)
                for x in range(width):
                    source_offset_x = 4 * (x + src_start_x)
                    offset_x = 4 * (x + start_x)
                    dest_pxs[offset_y + offset_x + dest_idx] = 1.0 - src_pxs[source_offset_y + source_offset_x + src_idx]
        else:
            for y in range(height):
                source_offset_y = width * 4 * (y + src_start_y)
                offset_y = dest.size[0] * 4 * (y + start_y)
                for x in range(width):
                    source_offset_x = 4 * (x + src_start_x)
                    offset_x = 4 * (x + start_x)
                    dest_pxs[offset_y + offset_x + dest_idx] = src_pxs[source_offset_y + source_offset_x + src_idx]

        dest.pixels = dest_pxs

def copy_image_pixels(src, dest, segment=None, segment_src=None):

    start_x = 0
    start_y = 0

    src_start_x = 0
    src_start_y = 0

    width = src.size[0]
    height = src.size[1]

    if segment:
        start_x = segment.width * segment.tile_x
        start_y = segment.height * segment.tile_y

    if segment_src:
        width = segment_src.width
        height = segment_src.height

        src_start_x = width * segment_src.tile_x
        src_start_y = height * segment_src.tile_y

    if is_bl_newer_than(2, 83):
        target_pxs = numpy.empty(shape=dest.size[0]*dest.size[1] * 4, dtype=numpy.float32)
        source_pxs = numpy.empty(shape=src.size[0]*src.size[1] * 4, dtype=numpy.float32)
        dest.pixels.foreach_get(target_pxs)
        src.pixels.foreach_get(source_pxs)

        # Set array to 3d
        target_pxs.shape = (-1, dest.size[0], 4)
        source_pxs.shape = (-1, src.size[0], 4)

        target_pxs[start_y:start_y+height, start_x:start_x+width] = source_pxs[src_start_y:src_start_y+height, src_start_x:src_start_x+width]

        dest.pixels.foreach_set(target_pxs.ravel())

    else:
        target_pxs = list(dest.pixels)
        source_pxs = list(src.pixels)

        for y in range(height):
            source_offset_y = src.size[0] * 4 * (y + src_start_y)
            offset_y = dest.size[0] * 4 * (y + start_y)
            for x in range(width):
                source_offset_x = 4 * (x + src_start_x)
                offset_x = 4 * (x + start_x)
                for i in range(4):
                    target_pxs[offset_y + offset_x + i] = source_pxs[source_offset_y + source_offset_x + i]

        dest.pixels = target_pxs

def copy_image_pixels_with_conversion(src, dest, segment=None, segment_src=None):

    copy_image_pixels(src, dest, segment, segment_src)

    # Convert image colors after copying if destination image and source image has different bit depth
    if dest.is_float and not src.is_float:
        # Byte to float
        set_image_pixels_to_linear(dest, power=1)
        multiply_image_rgb_by_alpha(dest, power=1)
    else:
        # Float to byte
        divide_image_rgb_by_alpha(dest)
        set_image_pixels_to_srgb(dest)

def set_image_pixels(image, color, segment=None):

    start_x = 0
    start_y = 0

    width = image.size[0]
    height = image.size[1]

    if segment:
        start_x = width * segment.tile_x
        start_y = height * segment.tile_y

        width = segment.width
        height = segment.height

    if is_bl_newer_than(2, 83):
        pxs = numpy.empty(shape=image.size[0]*image.size[1]*4, dtype=numpy.float32)
        image.pixels.foreach_get(pxs)

        # Set array to 3d
        pxs.shape = (-1, image.size[0], 4)

        pxs[start_y:start_y+height, start_x:start_x+width] = color
        image.pixels.foreach_set(pxs.ravel())

    else:
        pxs = list(image.pixels)

        for y in range(height):
            source_offset_y = width * 4 * y
            offset_y = image.size[0] * 4 * (y + start_y)
            for x in range(width):
                source_offset_x = 4 * x
                offset_x = 4 * (x + start_x)
                for i in range(4):
                    pxs[offset_y + offset_x + i] = color[i]

        image.pixels = pxs

def set_image_pixels_to_srgb(image, segment=None):

    start_x = 0
    start_y = 0

    width = image.size[0]
    height = image.size[1]

    if segment:
        start_x = width * segment.tile_x
        start_y = height * segment.tile_y

        width = segment.width
        height = segment.height

    if is_bl_newer_than(2, 83):
        pxs = numpy.empty(shape=image.size[0]*image.size[1]*4, dtype=numpy.float32)
        image.pixels.foreach_get(pxs)

        # Set array to 3d
        pxs.shape = (-1, image.size[0], 4)

        # Do srgb conversion
        vecfunc = numpy.vectorize(linear_to_srgb_per_element)
        for i in range(3):
            pxs[start_y:start_y+height, start_x:start_x+width, i] = vecfunc(pxs[start_y:start_y+height, start_x:start_x+width, i])

        image.pixels.foreach_set(pxs.ravel())

    else:
        pxs = list(image.pixels)

        for y in range(height):
            source_offset_y = width * 4 * y
            offset_y = image.size[0] * 4 * (y + start_y)
            for x in range(width):
                source_offset_x = 4 * x
                offset_x = 4 * (x + start_x)
                for i in range(3):
                    pxs[offset_y + offset_x + i] = linear_to_srgb_per_element(pxs[offset_y + offset_x + i])

        image.pixels = pxs

def set_image_pixels_to_linear(image, segment=None, power=1):

    start_x = 0
    start_y = 0

    width = image.size[0]
    height = image.size[1]

    if segment:
        start_x = width * segment.tile_x
        start_y = height * segment.tile_y

        width = segment.width
        height = segment.height

    if is_bl_newer_than(2, 83):
        pxs = numpy.empty(shape=image.size[0]*image.size[1]*4, dtype=numpy.float32)
        image.pixels.foreach_get(pxs)

        # Set array to 3d
        pxs.shape = (-1, image.size[0], 4)

        # Do linear conversion
        vecfunc = numpy.vectorize(srgb_to_linear_per_element)
        for p in range(power):
            for i in range(3):
                pxs[start_y:start_y+height, start_x:start_x+width, i] = vecfunc(pxs[start_y:start_y+height, start_x:start_x+width, i])

        image.pixels.foreach_set(pxs.ravel())

    else:
        pxs = list(image.pixels)

        for y in range(height):
            source_offset_y = width * 4 * y
            offset_y = image.size[0] * 4 * (y + start_y)
            for x in range(width):
                source_offset_x = 4 * x
                offset_x = 4 * (x + start_x)
                for p in range(power):
                    for i in range(3):
                        pxs[offset_y + offset_x + i] = srgb_to_linear_per_element(pxs[offset_y + offset_x + i])

        image.pixels = pxs

def multiply_image_rgb_by_alpha(image, segment=None, power=1):

    start_x = 0
    start_y = 0

    width = image.size[0]
    height = image.size[1]

    if segment:
        start_x = width * segment.tile_x
        start_y = height * segment.tile_y

        width = segment.width
        height = segment.height

    if is_bl_newer_than(2, 83):
        pxs = numpy.empty(shape=image.size[0]*image.size[1]*4, dtype=numpy.float32)
        image.pixels.foreach_get(pxs)

        # Set array to 3d
        pxs.shape = (-1, image.size[0], 4)

        # Do linear conversion
        for i in range(3):
            pxs[start_y:start_y+height, start_x:start_x+width, i] *= pow(pxs[start_y:start_y+height, start_x:start_x+width, 3], power)

        image.pixels.foreach_set(pxs.ravel())

    else:
        pxs = list(image.pixels)

        for y in range(height):
            source_offset_y = width * 4 * y
            offset_y = image.size[0] * 4 * (y + start_y)
            for x in range(width):
                source_offset_x = 4 * x
                offset_x = 4 * (x + start_x)
                for i in range(3):
                    pxs[offset_y + offset_x + i] *= pow(pxs[offset_y + offset_x + 3], power)

        image.pixels = pxs

def safe_divider(divider):
    return max(divider, 0.00001)

def divide_image_rgb_by_alpha(image, segment=None):

    start_x = 0
    start_y = 0

    width = image.size[0]
    height = image.size[1]

    if segment:
        start_x = width * segment.tile_x
        start_y = height * segment.tile_y

        width = segment.width
        height = segment.height

    if is_bl_newer_than(2, 83):
        pxs = numpy.empty(shape=image.size[0]*image.size[1]*4, dtype=numpy.float32)
        image.pixels.foreach_get(pxs)

        # Set array to 3d
        pxs.shape = (-1, image.size[0], 4)

        # Do linear conversion
        for i in range(3):
            vecfunc = numpy.vectorize(safe_divider)
            pxs[start_y:start_y+height, start_x:start_x+width, i] /= vecfunc(pxs[start_y:start_y+height, start_x:start_x+width, 3])

        image.pixels.foreach_set(pxs.ravel())

    else:
        pxs = list(image.pixels)

        for y in range(height):
            source_offset_y = width * 4 * y
            offset_y = image.size[0] * 4 * (y + start_y)
            for x in range(width):
                source_offset_x = 4 * x
                offset_x = 4 * (x + start_x)
                for i in range(3):
                    pxs[offset_y + offset_x + i] /= safe_divider(pxs[offset_y + offset_x + 3])

        image.pixels = pxs

def is_image_filepath_unique(filepath, check_disk=True):
    abspath = bpy.path.abspath(filepath)
    for img in bpy.data.images:
        # NOTE: 'Check disk' will also check the actual image existing in disk
        if bpy.path.abspath(img.filepath) == abspath or (check_disk and pathlib.Path(abspath).is_file()):
            return False
    return True

def duplicate_image(image, ondisk_duplicate=True):
    # Make sure UDIM image is updated
    if image.source == 'TILED' and image.is_dirty:
        if image.packed_file:
            image.pack()
        else: image.save()

    # Copy image
    new_image = image.copy()

    if ondisk_duplicate and (image.source == 'TILED' or (not image.packed_file and image.filepath != '')):

        directory = os.path.dirname(bpy.path.abspath(image.filepath))
        filename = bpy.path.basename(new_image.filepath)

        # Get base name
        if image.source == 'TILED':
            splits = filename.split('.<UDIM>.')
            infix = '.<UDIM>.'
        else: 
            splits = os.path.splitext(filename)
            infix = ''

        basename = splits[0]
        extension = splits[1]

        # Try to get the counter
        m = re.match(r'^(.+)\s(\d*)$', basename)
        if m:
            basename = m.group(1)
            counter = int(m.group(2))
        else: counter = 1

        # Try to get unique image filepath with added counter
        while True:
            new_name = basename + ' ' + str(counter)
            new_path = os.path.join(directory, new_name + infix + extension)
            if is_image_filepath_unique(new_path):
                break
            counter += 1

        # Save the image to disk if image is not packed
        if not image.packed_file:
            override = bpy.context.copy()
            override['edit_image'] = new_image
            if is_bl_newer_than(4):
                with bpy.context.temp_override(**override):
                    bpy.ops.image.save_as(filepath=new_path, relative_path=True)
            else: bpy.ops.image.save_as(override, filepath=new_path, relative_path=True)
        else:
            new_image.filepath = new_path

            # Trying to set the filepath to relative
            try: new_image.filepath = bpy.path.relpath(new_image.filepath)
            except: pass

        # Set image name based on new filepath
        if not image.name.endswith(extension):
            filename = bpy.path.basename(os.path.splitext(new_path)[0])
        else: filename = bpy.path.basename(new_path)
        filename = filename.replace('.<UDIM>', '')
        new_image.name = filename
    else:

        # Set new name
        new_image.name = get_unique_name(image.name, bpy.data.images)

    # Copied image is not updated by default if it's dirty,
    # So copy the pixels
    if image.is_dirty and new_image.source != 'TILED':
        new_image.pixels = list(image.pixels)

    return new_image

def is_first_socket_bsdf(node):
    return len(node.outputs) > 0 and node.outputs[0].type == 'SHADER'

def is_valid_bsdf_node(node, valid_types=[]):
    if not valid_types:
        return node.type == 'EMISSION' or node.type.startswith('BSDF_') or node.type.endswith('_SHADER') or is_first_socket_bsdf(node)
    
    return node.type in valid_types

def get_closest_yp_node_backward(node):
    for inp in node.inputs:
        for link in inp.links:
            n = link.from_node
            if n.type == 'GROUP' and n.node_tree and n.node_tree.yp.is_ypaint_node:
                return n
            else:
                n = get_closest_yp_node_backward(n)
                if n: return n

    return None

def get_closest_bsdf_backward(node, valid_types=[]):
    for inp in node.inputs:
        for link in inp.links:
            if is_valid_bsdf_node(link.from_node, valid_types):
                return link.from_node
            else:
                n = get_closest_bsdf_backward(link.from_node, valid_types)
                if n: return n

    return None

def get_closest_bsdf_forward(node, valid_types=[]):
    for outp in node.outputs:
        for link in outp.links:
            if is_valid_bsdf_node(link.to_node, valid_types):
                return link.to_node
            else:
                n = get_closest_bsdf_forward(link.to_node, valid_types)
                if n: return n

    return None

def get_entity_input_name(entity, prop_name):

    yp = entity.id_data.yp

    # Get property rna
    #entity_rna = type(entity).bl_rna
    #rna = entity_rna.properties[prop_name]

    # Regex
    m1 = re.match(r'^yp\.layers\[(\d+)\].*', entity.path_from_id())

    if m1:
        layer_index = int(m1.group(1))
    else:
        return ''

    # Get path without layer
    path = entity.path_from_id()
    path = path.replace('yp.layers[' + str(layer_index) + ']', '')

    return path + '.' + prop_name

def get_entity_prop_input(entity, prop_name):
    root_tree = entity.id_data
    yp = root_tree.yp

    # Regex
    m1 = re.match(r'^yp\.layers\[(\d+)\].*', entity.path_from_id())
    if m1:
        layer_index = int(m1.group(1))
        layer = yp.layers[layer_index]
    else:
        return None

    # Get layer node
    layer_node = root_tree.nodes.get(layer.group_node)

    # Get path
    path = entity.path_from_id()
    path = path.replace('yp.layers[' + str(layer_index) + ']', '')
    path += '.' + prop_name

    return layer_node.inputs.get(path)

def set_entity_prop_value(entity, prop_name, value):
    inp = get_entity_prop_input(entity, prop_name)
    if inp: 
        if type(value) == Color:
            inp.default_value = (value.r, value.g, value.b, 1.0)
        else: inp.default_value = value
    setattr(entity, prop_name, value)

def get_entity_prop_value(entity, prop_name):
    inp = get_entity_prop_input(entity, prop_name)
    if inp: return inp.default_value
    return getattr(entity, prop_name)

def get_mask_color_id_color(mask):
    val = get_entity_prop_value(mask, 'color_id')
    return Color((val[0], val[1], val[2]))

def split_layout(layout, factor, align=False):
    if not is_bl_newer_than(2, 80):
        return layout.split(percentage=factor, align=align)

    return layout.split(factor=factor, align=align)

def get_armature_modifier(obj, return_index=False):
    for i, mod in enumerate(obj.modifiers):
        if mod.type == 'ARMATURE' and mod.object:
            if return_index:
                return mod, i
            return mod

    if return_index:
        return None, None

    return None

def remember_armature_index(obj):
    ys_tree = get_ysculpt_tree(obj)
    if not ys_tree: return
    ys = ys_tree.ys
    
    mod, idx = get_armature_modifier(obj, return_index=True)
    if mod:
        ys.ori_armature_index = idx

def restore_armature_order(obj):
    ys_tree = get_ysculpt_tree(obj)
    if not ys_tree: return
    ys = ys_tree.ys

    mod, idx = get_armature_modifier(obj, return_index=True)

    if not mod: return

    ori_obj = bpy.context.object
    bpy.context.view_layer.objects.active = obj

    bpy.ops.object.modifier_move_to_index(
        modifier=mod.name, index=min(ys.ori_armature_index, len(obj.modifiers)-1)
    )

    bpy.context.view_layer.objects.active = ori_obj    

def is_layer_vdm(layer):

    hch = get_height_channel(layer)
    if not hch or not hch.enable or hch.normal_map_type != 'VECTOR_DISPLACEMENT_MAP': 
        return False

    return True

def get_first_vdm_layer(yp):

    # Check if there's another vdm layer
    for l in yp.layers:
        if not l.enable: continue
        if is_layer_vdm(l):
            return l

    return None

def get_mesh_hash(obj):
    if obj.type != 'MESH': return ''
    vertex_count = len(obj.data.vertices)
    vertices_np = numpy.empty(vertex_count * 3, dtype=numpy.float32)
    obj.data.vertices.foreach_get("co", vertices_np)
    h = hash(vertices_np.tobytes())
    return str(h)

def get_uv_hash(obj, uv_name):
    if obj.type != 'MESH': return ''
    uv_layers = get_uv_layers(obj)
    uv = uv_layers.get(uv_name)

    loop_count = len(obj.data.loops)
    uv_np = numpy.empty(loop_count * 2, dtype=numpy.float32)
    uv.data.foreach_get('uv', uv_np)

    h = hash(uv_np.tobytes())
    return str(h)

def load_image(path, directory, check_existing=True):
    if not is_bl_newer_than(2, 77):
        return bpy_extras.image_utils.load_image(path, directory)

    return bpy_extras.image_utils.load_image(path, directory, check_existing=check_existing)

def get_brush_image_tool(brush):
    if not is_bl_newer_than(5):
        return brush.image_tool
    
    return brush.image_brush_type

def get_brush_sculpt_tool(brush):
    if not is_bl_newer_than(5):
        return brush.sculpt_tool
    
    return brush.sculpt_brush_type

def get_active_tool_idname():
    tools = bpy.context.workspace.tools
    return tools.from_space_view3d_mode(bpy.context.mode).idname

def enable_eevee_ao():
    # Enable Eevee AO to make edge detect entity works
    scene = bpy.context.scene
    if is_bl_newer_than(2, 80) and not is_bl_newer_than(4, 2) and not scene.eevee.use_gtao: 
        scene.eevee.use_gtao = True

def is_image_available_to_open(image):
    return not image.yia.is_image_atlas and not image.yua.is_udim_atlas and image.name not in {'Render Result', 'Viewer Node'}

<<<<<<< HEAD
def get_alpha_channel_pair(root_ch):
    yp = root_ch.id_data.yp
    # Look for alpha channel
    alpha_channel = None
    for ch in yp.channels:
        if ch.is_alpha and ch.alpha_pair_name == root_ch.name:
            return ch

    return None

def is_channel_alpha_enabled(root_ch):
    return root_ch.enable_alpha or get_alpha_channel_pair(root_ch)

def get_alpha_channel(yp):
    for ch in yp.channels:
        if ch.is_alpha and yp.channels.get(ch.alpha_pair_name):
            return ch

    return None

def get_color_alpha_ch_pairs(yp):

    alpha_ch = get_alpha_channel(yp)
    color_ch = yp.channels.get(alpha_ch.alpha_pair_name) if alpha_ch else None

    return color_ch, alpha_ch

def get_layer_color_alpha_ch_pairs(layer):
    yp = layer.id_data.yp

    color_ch, alpha_ch = get_color_alpha_ch_pairs(yp)

    alpha_ch_idx = get_channel_index(alpha_ch) if alpha_ch else -1
    color_ch_idx = get_channel_index(color_ch) if color_ch else -1

    layer_color_ch = layer.channels[color_ch_idx] if color_ch_idx >= 0 and color_ch_idx < len(layer.channels) else None
    layer_alpha_ch = layer.channels[alpha_ch_idx] if alpha_ch_idx >= 0 and alpha_ch_idx < len(layer.channels) else None

    return layer_color_ch, layer_alpha_ch

def is_modifier_used_by_paired_alpha_channel(mod):
    yp = mod.id_data.yp
    
    m = re.match(r'yp\.layers\[(\d+)\]\.channels\[(\d+)\]\.modifiers\[(\d+)\]', mod.path_from_id())
    if not m: return False

    layer = yp.layers[int(m.group(1))]
    ch = layer.channels[int(m.group(2))]

    color_ch, alpha_ch = get_layer_color_alpha_ch_pairs(layer)
    if color_ch and alpha_ch and color_ch.enable and alpha_ch == ch:
        return True

    return False

def is_modifier_used_by_alpha_channel(mod):
    yp = mod.id_data.yp
    
    m = re.match(r'yp\.layers\[(\d+)\]\.channels\[(\d+)\]\.modifiers\[(\d+)\]', mod.path_from_id())
    if not m: return False

    layer = yp.layers[int(m.group(1))]
    ch = layer.channels[int(m.group(2))]

    color_ch, alpha_ch = get_layer_color_alpha_ch_pairs(layer)
    if color_ch and alpha_ch and alpha_ch == ch:
        return True

    return False
=======
def fix_missing_vcol(obj, name, src=None, entity=None, entities=[]):

    ref_vcol = None

    if is_bl_newer_than(3, 2):
        # Try to get reference vcol
        mat = get_active_material()
        objs = get_all_objects_with_same_materials(mat)

        for o in objs:
            ovcols = get_vertex_colors(o)
            if name in ovcols:
                ref_vcol = ovcols.get(name)
                break

    # Default recovered missing vcol is black
    color = (0.0, 0.0, 0.0, 0.0)

    # Create missing vertex color
    if ref_vcol: vcol = new_vertex_color(obj, name, ref_vcol.data_type, ref_vcol.domain, color_fill=color)
    else: vcol = new_vertex_color(obj, name, color_fill=color)

    # Set attribute name back to source in case the name is different
    if src: set_source_vcol_name(src, vcol.name)

    # Set the name back to entity
    if entity and vcol.name not in entity.name:
        entity.name = get_unique_name(vcol.name, entities)

def fix_missing_object_vcols(yp, objs, enabled_only=False):
    need_color_id_vcol = False

    for obj in objs:
        if obj.type != 'MESH': continue

        for layer in yp.layers:
            if enabled_only and not layer.enable: continue

            if layer.type == 'VCOL':
                src = get_layer_source(layer)
                if not get_vcol_from_source(obj, src):
                    fix_missing_vcol(obj, src.attribute_name, src, entity=layer, entities=yp.layers)

            for mask in layer.masks:
                if enabled_only and not mask.enable: continue

                if mask.type == 'VCOL': 
                    src = get_mask_source(mask)
                    if not get_vcol_from_source(obj, src):
                        fix_missing_vcol(obj, src.attribute_name, src, entity=mask, entities=layer.masks)

                if mask.type == 'COLOR_ID':
                    vcols = get_vertex_colors(obj)
                    if COLOR_ID_VCOL_NAME not in vcols:
                        need_color_id_vcol = True

            for ch in layer.channels:
                if enabled_only and not ch.enable: continue

                if ch.override and ch.override_type == 'VCOL':
                    src = get_channel_source(ch, layer)
                    if not get_vcol_from_source(obj, src):
                        fix_missing_vcol(obj, src.attribute_name, src)

    # Fix missing color id missing vcol
    if need_color_id_vcol: check_colorid_vcol(objs)
>>>>>>> 816c77cb
<|MERGE_RESOLUTION|>--- conflicted
+++ resolved
@@ -7820,7 +7820,72 @@
 def is_image_available_to_open(image):
     return not image.yia.is_image_atlas and not image.yua.is_udim_atlas and image.name not in {'Render Result', 'Viewer Node'}
 
-<<<<<<< HEAD
+def fix_missing_vcol(obj, name, src=None, entity=None, entities=[]):
+
+    ref_vcol = None
+
+    if is_bl_newer_than(3, 2):
+        # Try to get reference vcol
+        mat = get_active_material()
+        objs = get_all_objects_with_same_materials(mat)
+
+        for o in objs:
+            ovcols = get_vertex_colors(o)
+            if name in ovcols:
+                ref_vcol = ovcols.get(name)
+                break
+
+    # Default recovered missing vcol is black
+    color = (0.0, 0.0, 0.0, 0.0)
+
+    # Create missing vertex color
+    if ref_vcol: vcol = new_vertex_color(obj, name, ref_vcol.data_type, ref_vcol.domain, color_fill=color)
+    else: vcol = new_vertex_color(obj, name, color_fill=color)
+
+    # Set attribute name back to source in case the name is different
+    if src: set_source_vcol_name(src, vcol.name)
+
+    # Set the name back to entity
+    if entity and vcol.name not in entity.name:
+        entity.name = get_unique_name(vcol.name, entities)
+
+def fix_missing_object_vcols(yp, objs, enabled_only=False):
+    need_color_id_vcol = False
+
+    for obj in objs:
+        if obj.type != 'MESH': continue
+
+        for layer in yp.layers:
+            if enabled_only and not layer.enable: continue
+
+            if layer.type == 'VCOL':
+                src = get_layer_source(layer)
+                if not get_vcol_from_source(obj, src):
+                    fix_missing_vcol(obj, src.attribute_name, src, entity=layer, entities=yp.layers)
+
+            for mask in layer.masks:
+                if enabled_only and not mask.enable: continue
+
+                if mask.type == 'VCOL': 
+                    src = get_mask_source(mask)
+                    if not get_vcol_from_source(obj, src):
+                        fix_missing_vcol(obj, src.attribute_name, src, entity=mask, entities=layer.masks)
+
+                if mask.type == 'COLOR_ID':
+                    vcols = get_vertex_colors(obj)
+                    if COLOR_ID_VCOL_NAME not in vcols:
+                        need_color_id_vcol = True
+
+            for ch in layer.channels:
+                if enabled_only and not ch.enable: continue
+
+                if ch.override and ch.override_type == 'VCOL':
+                    src = get_channel_source(ch, layer)
+                    if not get_vcol_from_source(obj, src):
+                        fix_missing_vcol(obj, src.attribute_name, src)
+
+    # Fix missing color id missing vcol
+    if need_color_id_vcol: check_colorid_vcol(objs)
 def get_alpha_channel_pair(root_ch):
     yp = root_ch.id_data.yp
     # Look for alpha channel
@@ -7889,72 +7954,4 @@
     if color_ch and alpha_ch and alpha_ch == ch:
         return True
 
-    return False
-=======
-def fix_missing_vcol(obj, name, src=None, entity=None, entities=[]):
-
-    ref_vcol = None
-
-    if is_bl_newer_than(3, 2):
-        # Try to get reference vcol
-        mat = get_active_material()
-        objs = get_all_objects_with_same_materials(mat)
-
-        for o in objs:
-            ovcols = get_vertex_colors(o)
-            if name in ovcols:
-                ref_vcol = ovcols.get(name)
-                break
-
-    # Default recovered missing vcol is black
-    color = (0.0, 0.0, 0.0, 0.0)
-
-    # Create missing vertex color
-    if ref_vcol: vcol = new_vertex_color(obj, name, ref_vcol.data_type, ref_vcol.domain, color_fill=color)
-    else: vcol = new_vertex_color(obj, name, color_fill=color)
-
-    # Set attribute name back to source in case the name is different
-    if src: set_source_vcol_name(src, vcol.name)
-
-    # Set the name back to entity
-    if entity and vcol.name not in entity.name:
-        entity.name = get_unique_name(vcol.name, entities)
-
-def fix_missing_object_vcols(yp, objs, enabled_only=False):
-    need_color_id_vcol = False
-
-    for obj in objs:
-        if obj.type != 'MESH': continue
-
-        for layer in yp.layers:
-            if enabled_only and not layer.enable: continue
-
-            if layer.type == 'VCOL':
-                src = get_layer_source(layer)
-                if not get_vcol_from_source(obj, src):
-                    fix_missing_vcol(obj, src.attribute_name, src, entity=layer, entities=yp.layers)
-
-            for mask in layer.masks:
-                if enabled_only and not mask.enable: continue
-
-                if mask.type == 'VCOL': 
-                    src = get_mask_source(mask)
-                    if not get_vcol_from_source(obj, src):
-                        fix_missing_vcol(obj, src.attribute_name, src, entity=mask, entities=layer.masks)
-
-                if mask.type == 'COLOR_ID':
-                    vcols = get_vertex_colors(obj)
-                    if COLOR_ID_VCOL_NAME not in vcols:
-                        need_color_id_vcol = True
-
-            for ch in layer.channels:
-                if enabled_only and not ch.enable: continue
-
-                if ch.override and ch.override_type == 'VCOL':
-                    src = get_channel_source(ch, layer)
-                    if not get_vcol_from_source(obj, src):
-                        fix_missing_vcol(obj, src.attribute_name, src)
-
-    # Fix missing color id missing vcol
-    if need_color_id_vcol: check_colorid_vcol(objs)
->>>>>>> 816c77cb
+    return False