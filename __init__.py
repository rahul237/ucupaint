bl_info = {
    "name": "Ucupaint",
<<<<<<< HEAD
    "author": "Yusuf Umar, Agni Rakai Sahakarya, Jan Bláha, Ahmad Rifai, morirain, Patrick W. Crawford, neomonkeus, Kareem Haddad, passivestar",
    "version": (2, 4, 0),
=======
    "author": "Yusuf Umar, Agni Rakai Sahakarya, Jan Bláha, Ahmad Rifai, morirain, Patrick W. Crawford, neomonkeus, Kareem Haddad, passivestar, Przemysław Bągard",
    "version": (2, 3, 5),
>>>>>>> 816c77cb
    "blender": (2, 80, 0),
    "location": "Node Editor > Properties > Ucupaint",
    "warning": "",
    "description": "Special node to manage painting layers for Cycles and Eevee materials",
    "wiki_url": "https://ucupumar.github.io/ucupaint-wiki/",
    "doc_url": "https://ucupumar.github.io/ucupaint-wiki/",
    "category": "Node",
}

if "bpy" in locals():
    import imp
    imp.reload(Localization)
    imp.reload(BaseOperator)
    imp.reload(image_ops)
    imp.reload(common)
    imp.reload(bake_common)
    imp.reload(modifier_common)
    imp.reload(lib)
    imp.reload(Decal)
    imp.reload(ui)
    imp.reload(subtree)
    imp.reload(transition_common)
    imp.reload(input_outputs)
    imp.reload(node_arrangements)
    imp.reload(node_connections)
    imp.reload(preferences)
    imp.reload(vector_displacement_lib)
    imp.reload(vector_displacement)
    imp.reload(vcol_editor)
    imp.reload(transition)
    imp.reload(BakeTarget)
    imp.reload(BakeInfo)
    imp.reload(UDIM)
    imp.reload(ImageAtlas)
    imp.reload(MaskModifier)
    imp.reload(Mask)
    imp.reload(Modifier)
    imp.reload(NormalMapModifier)
    imp.reload(Layer)
    imp.reload(ListItem)
    imp.reload(Bake)
    imp.reload(BakeToLayer)
    imp.reload(Root)
    imp.reload(versioning)
    imp.reload(addon_updater_ops)
    imp.reload(Test)
else:
    from . import Localization
    from . import BaseOperator, image_ops, common, bake_common, modifier_common, lib, Decal, ui, subtree, transition_common, input_outputs, node_arrangements, node_connections, preferences
    from . import vector_displacement_lib, vector_displacement
    from . import vcol_editor, transition, BakeTarget, BakeInfo, UDIM, ImageAtlas, MaskModifier, Mask, Modifier, NormalMapModifier, Layer, ListItem, Bake, BakeToLayer, Root, versioning
    from . import addon_updater_ops
    from . import Test

import bpy 

def register():
    Localization.register_module(ui)

    image_ops.register()
    preferences.register()
    lib.register()
    Decal.register()
    ui.register()
    vcol_editor.register()
    transition.register()
    vector_displacement.register()
    BakeTarget.register()
    BakeInfo.register()
    UDIM.register()
    ImageAtlas.register()
    MaskModifier.register()
    Mask.register()
    Modifier.register()
    NormalMapModifier.register()
    Layer.register()
    ListItem.register()
    Bake.register()
    BakeToLayer.register()
    Root.register()
    versioning.register()
    addon_updater_ops.register()
    Test.register()

    print('INFO: ' + common.get_addon_title() + ' ' + common.get_current_version_str() + ' is registered!')

def unregister():
    Localization.unregister_module(ui)

    image_ops.unregister()
    preferences.unregister()
    lib.unregister()
    Decal.unregister()
    ui.unregister()
    vcol_editor.unregister()
    transition.unregister()
    vector_displacement.unregister()
    BakeTarget.unregister()
    BakeInfo.unregister()
    UDIM.unregister()
    ImageAtlas.unregister()
    MaskModifier.unregister()
    Mask.unregister()
    Modifier.unregister()
    NormalMapModifier.unregister()
    Layer.unregister()
    ListItem.unregister()
    Bake.unregister()
    BakeToLayer.unregister()
    Root.unregister()
    versioning.unregister()
    addon_updater_ops.unregister()
    Test.unregister()

    print('INFO: ' + common.get_addon_title() + ' ' + common.get_current_version_str() + ' is unregistered!')

if __name__ == "__main__":
    register()<|MERGE_RESOLUTION|>--- conflicted
+++ resolved
@@ -1,12 +1,7 @@
 bl_info = {
     "name": "Ucupaint",
-<<<<<<< HEAD
-    "author": "Yusuf Umar, Agni Rakai Sahakarya, Jan Bláha, Ahmad Rifai, morirain, Patrick W. Crawford, neomonkeus, Kareem Haddad, passivestar",
+    "author": "Yusuf Umar, Agni Rakai Sahakarya, Jan Bláha, Ahmad Rifai, morirain, Patrick W. Crawford, neomonkeus, Kareem Haddad, passivestar, Przemysław Bągard",
     "version": (2, 4, 0),
-=======
-    "author": "Yusuf Umar, Agni Rakai Sahakarya, Jan Bláha, Ahmad Rifai, morirain, Patrick W. Crawford, neomonkeus, Kareem Haddad, passivestar, Przemysław Bągard",
-    "version": (2, 3, 5),
->>>>>>> 816c77cb
     "blender": (2, 80, 0),
     "location": "Node Editor > Properties > Ucupaint",
     "warning": "",
